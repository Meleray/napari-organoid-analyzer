--- conflicted
+++ resolved
@@ -17,11 +17,7 @@
                     "source": "https://zenodo.org/records/11388549/files/rtmdet_l_organoid_best_coco_bbox_mAP_epoch_323.pth"
                     },
         "SAMOS": {"filename": "own_checkpoint_last.ckpt", 
-<<<<<<< HEAD
-                  "source": "https://huggingface.co/marr-peng-lab/organoid_detection/blob/main/own_checkpoint_last.ckpt"},
-=======
                   "source": "https://huggingface.co/marr-peng-lab/organoid_detection/resolve/main/own_checkpoint_last.ckpt"},
->>>>>>> 9030ba21
     }
 
     global SAM_MODEL
