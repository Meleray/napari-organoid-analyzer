from pathlib import Path
from typing import List

from skimage.io import imsave
from skimage.color import rgb2gray
from datetime import datetime
import hashlib
import json
import os.path
import pandas as pd
from napari.utils import progress

from napari import layers
from napari.utils.notifications import show_info, show_error, show_warning
from urllib.request import urlretrieve
from napari_organoid_analyzer._utils import convert_boxes_from_napari_view, collate_instance_masks, compute_image_hash, convert_boxes_to_napari_view, get_viewer_layer_name


import numpy as np

from qtpy.QtCore import Qt
from qtpy.QtWidgets import QWidget, QVBoxLayout, QApplication, QDialog, QFileDialog, QGroupBox, QHBoxLayout, QLabel, QComboBox, QPushButton, QLineEdit, QProgressBar, QSlider, QTabWidget, QTreeWidget, QTreeWidgetItem, QCheckBox

from napari_organoid_analyzer._orgacount import OrganoiDL
from napari_organoid_analyzer import _utils as utils
from napari_organoid_analyzer import settings
from napari_organoid_analyzer._widgets.dialogues import ConfirmUpload, ConfirmSamUpload, ExportDialog
import torch
import pandas as pd
import os

import warnings
warnings.filterwarnings("ignore")


class OrganoidAnalyzerWidget(QWidget):
    '''
    The main widget of the organoid analyzer
    Parameters
    ----------
        napari_viewer: string
            The current napari viewer
        window_sizes: list of ints, default [1024]
            A list with the sizes of the windows on which the model will be run. If more than one window_size is given then the model will run on several window sizes and then 
            combine the results
        downsampling:list of ints, default [2]
            A list with the sizes of the downsampling ratios for each window size. List size must be the same as the window_sizes list
        min_diameter: int, default 30
            The minimum organoid diameter given in um
        confidence: float, default 0.8
            The confidence threhsold - equivalent to box_score_thresh of faster_rcnn
    Attributes
    ----------
        model_name: str
            The name of the model user has selected
        image_layer_names: list of strings
            Will hold the names of all the currently open images in the viewer
        image_layer_name: string
            The image we are currently working on
        shape_layer_names: list of strings
            Will hold the names of all the currently open images in the viewer
        save_layer_name: string
            The name of the shapes layer that has been selected for saving
        cur_shapes_name: string
            The name of the shapes layer that has been selected for visualisation
        cur_shapes_layer: napari.layers.Shapes
            The current shapes layer we are working on - it's name should correspond to cur_shapes_name
        organoiDL: OrganoiDL
            The class in which all the computations are performed for computing and storing the organoids bounding boxes and confidence scores
        num_organoids: int
            The current number of organoids
        original_images: dict
        original_contrast: dict
        label2im: dict
            Stores a mapping between label layer names and image layer names
    '''
    def __init__(self, 
                napari_viewer,
                window_sizes: List = [1024],
                downsampling: List = [2],
                window_overlap: float = 0.5,
                min_diameter: int = 30,
                confidence: float = 0.8):
        super().__init__()

        # assign class variables
        self.viewer = napari_viewer 

        # create cache dir for models if it doesn't exist and add any previously added local
        # models to the model dict
        settings.init()
        utils.add_local_models()
        self.model_id = 2 # yolov3
        self.model_name = list(settings.MODELS.keys())[self.model_id]
        
        # init params 
        self.window_sizes = window_sizes
        self.downsampling = downsampling
        self.window_overlap = window_overlap
        self.min_diameter = min_diameter
        self.confidence = confidence

        self.image_layer_names = []
        self.image_layer_name = None
        self.label_layer_name = None
        self.shape_layer_names = []
        self.cur_shapes_name = ''
        self.cur_shapes_layer = None
        self.num_organoids = 0
        self.original_images = {}
        self.original_contrast = {}
        self.stored_confidences = {}
        self.stored_diameters = {}
        self.label2im = {}
        self.timelapses = []

        # Initialize multi_annotation_mode to False by default
        self.multi_annotation_mode = False
        # self.single_annotation_mode = True  # Initially, it's single annotation mode

        # Add cache-related attributes
        self.cache_enabled = True  # Default to enabled
        self.image_hashes = {}  # Store image hashes for quick lookup
        self.cache_index_file = os.path.join(str(settings.DETECTIONS_DIR), "cache_index.json")
        self.cache_index = self._load_cache_index()
        self.remember_choice_for_image_import = None  # Variable to store user choice for image import

        # Setup tab widget
        self.tab_widget = QTabWidget()
        self.configuration_tab = QWidget()
        self.detection_data_tab = QWidget()

        # Add tabs to the tab widget
        self.tab_widget.addTab(self.configuration_tab, "Configuration")
        self.tab_widget.addTab(self.detection_data_tab, "Detection data")
        self.tab_widget.setTabEnabled(1, False)  # Initially disable the "Detection data" tab

        # Set up the layout for the configuration tab
        self.configuration_tab.setLayout(QVBoxLayout())
        self.configuration_tab.layout().addWidget(self._setup_input_widget())
        self.configuration_tab.layout().addWidget(self._setup_output_widget())
        self.configuration_tab.layout().addWidget(self._setup_segmentation_widget())
        self.configuration_tab.layout().addWidget(self._setup_timelapse_widget())

        # Set up the layout for the detection data tab
        self.detection_data_tab.setLayout(QVBoxLayout())
        self.detection_data_tree = QTreeWidget()
        self.detection_data_tree.setHeaderLabels(["Detections", "Properties"])
        self.detection_data_tab.layout().addWidget(self.detection_data_tree)

        # Add export button below the tree view
        export_button = QPushButton("Export Selected")
        export_button.clicked.connect(self._export_detection_data_to_csv)
        self.detection_data_tab.layout().addWidget(export_button)

        # Add the tab widget to the main layout
        self.setLayout(QVBoxLayout())
        self.layout().addWidget(self.tab_widget)

        # initialise organoidl instance
        self.organoiDL = OrganoiDL(self.handle_progress)

        # get already opened layers
        self.image_layer_names = self._get_layer_names()
        if len(self.image_layer_names)>0: self._update_added_image(self.image_layer_names)
        self.shape_layer_names = self._get_layer_names(layer_type=layers.Shapes)
        if len(self.shape_layer_names)>0: self._update_added_shapes(self.shape_layer_names)
        # and watch for newly added images or shapes
        self.viewer.layers.events.inserted.connect(self._added_layer)
        self.viewer.layers.events.removed.connect(self._removed_layer)
        self.viewer.layers.selection.events.changed.connect(self._sel_layer_changed)
        for layer in self.viewer.layers:
            layer.events.name.connect(self._on_layer_name_change)
    
        # setup flags used for changing slider and text of min diameter and confidence threshold
        self.diameter_slider_changed = False 
        self.confidence_slider_changed = False

    def handle_progress(self, blocknum, blocksize, totalsize):
        """ When the model is being downloaded, this method is called and th progress of the download
        is calculated and displayed on the progress bar. This function was re-implemented from:
        https://www.geeksforgeeks.org/pyqt5-how-to-automate-progress-bar-while-downloading-using-urllib/ """
        read_data = blocknum * blocksize # calculate the progress
        if totalsize > 0:
            download_percentage = read_data * 100 / totalsize
            self.progress_bar.setValue(int(download_percentage))
            QApplication.processEvents()

    def _load_cache_index(self):
        """Load the cache index from disk or create a new one if it doesn't exist"""
        if os.path.exists(self.cache_index_file):
            try:
                with open(self.cache_index_file, 'r') as f:
                    return json.load(f)
            except (json.JSONDecodeError, IOError):
                show_warning("No detections cache found")
        return {}
    
    def _save_cache_index(self):
        """Save the cache index to disk"""
        try:
            with open(self.cache_index_file, 'w') as f:
                json.dump(self.cache_index, f)
        except IOError:
            show_error("Failed to save cache index")
    
    def _check_for_cached_results(self, image_hash):
        """Check if the given image hash has cached detection results"""
        if image_hash in self.cache_index:
            cache_file = self.cache_index[image_hash]
            if os.path.exists(cache_file):
                return cache_file
            else:
                show_error(f"Cache file {cache_file} not found although present in cache index")
        return None
    
    def _save_cache_results(self, layer_name):
        if not self.cache_enabled:
            return

        if layer_name not in self.label2im:
            show_error(f"Layer {layer_name} doesn't have associated image layer")
            return
        
        corr_image_name = get_viewer_layer_name(self.label2im[layer_name])
        
        if corr_image_name not in self.viewer.layers:
            show_error(f"Image layer {self.label2im[layer_name]} not found in viewer")
            return
        
<<<<<<< HEAD
        # # The image hash might be missing if the image was opened before the Plugin was started.
        # if corr_image_name not in self.image_hashes:
        #     image_data = self.viewer.layers[corr_image_name].data
        #     image_hash = compute_image_hash(image_data)
        #     self.image_hashes[corr_image_name] = image_hash

        image_hash = self.image_hashes[corr_image_name]
=======
        image_hash = self.image_hashes[self.label2im[layer_name]]
>>>>>>> 39c7f70f

        cache_file = os.path.join(
            str(settings.DETECTIONS_DIR), 
            f"cache_{image_hash}.json"
        )
        
        with open(cache_file, 'w') as f:
            bboxes = self.organoiDL.pred_bboxes[layer_name]
            box_ids = self.organoiDL.pred_ids[layer_name]
            scores = self.organoiDL.pred_scores[layer_name]
            scale = self.viewer.layers[corr_image_name].scale[:2]

            # Create a dictionary to store the data
            cache_data = {
                'bboxes': bboxes.tolist(),
                'bbox_ids': list(map(int, box_ids)),
                'scores': scores.tolist(),
                'scale': scale.tolist(),
            }
                
            # Write the data to the cache file
            json.dump(cache_data, f)
                
        self.cache_index[image_hash] = cache_file
        self._save_cache_index()

    
    def _load_cached_results(self, cache_file):
        """Load detection results from cache file"""
        try:
            with open(cache_file, 'r') as f:
                cache_data = json.load(f)
                return cache_data
        except (json.JSONDecodeError, IOError):
            show_error(f"Failed to load cached results from {cache_file}")
            return None
        
    
    def _create_shapes_from_cache(self, image_layer_name, cache_data):
        """Create a shapes layer from cached detection data"""
        viewer_layer_name = get_viewer_layer_name(image_layer_name)
        if self.organoiDL.img_scale[0] == 0:
            self.organoiDL.set_scale(self.viewer.layers[viewer_layer_name].scale[:2])
            
        bboxes = convert_boxes_to_napari_view(np.array(cache_data.get('bboxes', [])))
        box_ids = list(map(int, cache_data.get('bbox_ids', [])))
        scores = cache_data.get('scores', [])
        labels = cache_data.get('labels', [0] * len(bboxes))
        scale = cache_data.get('scale', self.viewer.layers[viewer_layer_name].scale[:2])

        if scale[0] != self.viewer.layers[viewer_layer_name].scale[0] or scale[1] != self.viewer.layers[viewer_layer_name].scale[1]:
            show_warning("Scale mismatch between cached data and current image layer")

        if len(bboxes) == 0:
            show_error("No detections found in cache")
            return False
            
        # Create a new shapes layer
        labels_layer_name = f'{image_layer_name}-Labels-Cache-{datetime.strftime(datetime.now(), "%H_%M_%S")}'
        self.organoiDL.update_bboxes_scores(labels_layer_name, bboxes, scores, box_ids)
        bboxes, scores, box_ids = self.organoiDL.apply_params(labels_layer_name, self.confidence, self.min_diameter)
        

        # Set up the shapes layer
        properties = {'box_id': box_ids, 'confidence': scores}
        text_params = {'string': 'ID: {box_id}\nConf.: {confidence:.2f}',
                       'size': 12,
                       'anchor': 'upper_left',
                       'color': settings.TEXT_COLOR}
        
        self.cur_shapes_layer = self.viewer.add_shapes(
            bboxes, 
            name=labels_layer_name,
            scale=scale,
            face_color='transparent',
            properties=properties,
            text=text_params,
            edge_color=settings.COLOR_DEFAULT,
            shape_type='rectangle',
            edge_width=12
        )
        
        self.cur_shapes_name = labels_layer_name
        self.label2im[labels_layer_name] = image_layer_name
        self.stored_confidences[labels_layer_name] = self.confidence_slider.value()/100
        self.stored_diameters[labels_layer_name] = self.min_diameter_slider.value()
        
        self._update_num_organoids(len(bboxes))
        
        self.cur_shapes_layer.events.data.connect(self.shapes_event_handler)
        
        return True

    def _sel_layer_changed(self, event):
        """ Is called whenever the user selects a different layer to work on. """
        cur_layer_list = list(self.viewer.layers.selection)
        if len(cur_layer_list)==0: return
        cur_seg_selected = cur_layer_list[-1]
        if cur_seg_selected.name == self.cur_shapes_name: return
        # switch to values of other shapes layer if clicked
        if type(cur_seg_selected)==layers.Shapes:
            if self.cur_shapes_layer is not None:
                self.stored_confidences[self.cur_shapes_name] = self.confidence_slider.value()/100
                self.stored_diameters[self.cur_shapes_name] = self.min_diameter_slider.value()
            self.cur_shapes_layer = cur_seg_selected
            self.cur_shapes_name = cur_seg_selected.name
            # update min diameter text and slider with previous value of that layer
            self.min_diameter = self.stored_diameters[self.cur_shapes_name]
            self.min_diameter_textbox.setText(str(self.min_diameter))
            self.min_diameter_slider.setValue(self.min_diameter)
            # update confidence text and slider with previous value of that layer
            self.confidence = self.stored_confidences[self.cur_shapes_name]
            self.confidence_textbox.setText(str(self.confidence))
            self.confidence_slider.setValue(int(self.confidence*100))

    def _added_layer(self, event):
        # get names of added layers, image and shapes
        new_image_layer_names = self._get_layer_names()
        new_shape_layer_names = self._get_layer_names(layer_type=layers.Shapes)
        new_image_layer_names = [name for name in new_image_layer_names if name not in self.image_layer_names]
        new_shape_layer_names = [name for name in new_shape_layer_names if name not in self.shape_layer_names]
        if len(new_image_layer_names)>0 : 
            self._update_added_image(new_image_layer_names)
            self.image_layer_names = self._get_layer_names()
        if len(new_shape_layer_names)>0:
            self._update_added_shapes(new_shape_layer_names)
            self.shape_layer_names = self._get_layer_names(layer_type=layers.Shapes)

        for layer in self.viewer.layers:
            layer.events.name.connect(self._on_layer_name_change)
            if type(layer) == layers.Shapes:
                layer.events.highlight.connect(self._on_shape_selected)

        # After adding the new image layers, check for cached results
        for name in new_image_layer_names:
            # Compute image hash and store it
            image_data = self.viewer.layers[name].data
            if image_data.ndim == 4:
                for i in range(image_data.shape[0]):
                    self.compute_and_check_image_hash(image_data[i], f"TL_Frame{i}_{name}")
                self.remember_choice_for_image_import = None
            elif image_data.ndim == 3 or image_data.ndim == 2:
                self.compute_and_check_image_hash(image_data, name)
                self.remember_choice_for_image_import = None
            else:
                show_error(f"Unsupported image format for layer {name}: shape {image_data.shape}")

    def compute_and_check_image_hash(self, image_data, name):
        image_hash = compute_image_hash(image_data)
        self.image_hashes[name] = image_hash

        # If the user has already chosen to remember their choice, use it
        if self.remember_choice_for_image_import is not None:
            if self.remember_choice_for_image_import:
                cache_file = self._check_for_cached_results(image_hash)
                if cache_file:
                    cache_data = self._load_cached_results(cache_file)
                    if cache_data:
                        self._create_shapes_from_cache(name, cache_data)
                        return True
            return False

        cache_file = self._check_for_cached_results(image_hash)
        if cache_file:
            from qtpy.QtWidgets import QMessageBox, QCheckBox, QVBoxLayout
            msg_box = QMessageBox(self)
            msg_box.setWindowTitle('Cached Results Available')
            msg_box.setText(f'Found cached detection results for image (or timelapse frame) {name}. Load them?')
            msg_box.setStandardButtons(QMessageBox.Yes | QMessageBox.No)
            
            # Add a checkbox to remember the user's choice
            remember_checkbox = QCheckBox("Remember my choice for this image import")
            layout = QVBoxLayout()
            layout.addWidget(remember_checkbox)
            msg_box.setCheckBox(remember_checkbox)

            reply = msg_box.exec_()
            remember_choice = remember_checkbox.isChecked()

            # Save the user's choice if they selected "Remember"
            if remember_choice:
                self.remember_choice_for_image_import = (reply == QMessageBox.Yes)

            if reply == QMessageBox.Yes:
                cache_data = self._load_cached_results(cache_file)
                if cache_data:
                    self._create_shapes_from_cache(name, cache_data)
                    return True
        return False

    def _removed_layer(self, event):
        """ Is called whenever a layer has been deleted (by the user) and removes the layer from GUI and backend. """
        new_image_layer_names = self._get_layer_names()
        new_shape_layer_names = self._get_layer_names(layer_type=layers.Shapes)
        removed_image_layer_names = [name for name in self.image_layer_names if name not in new_image_layer_names]
        removed_shape_layer_names = [name for name in self.shape_layer_names if name not in new_shape_layer_names]
        if len(removed_image_layer_names)>0:
            self._update_removed_image(removed_image_layer_names)
            self.image_layer_names = self._get_layer_names()
        if len(removed_shape_layer_names)>0:
            self._update_remove_shapes(removed_shape_layer_names)
            self.shape_layer_names = self._get_layer_names(layer_type=layers.Shapes)

    def _preprocess(self, layer_name):
        """ Preprocess the current image in the viewer to improve visualisation for the user """
        img = self.original_images[layer_name]
        img = utils.apply_normalization(img)
        self.viewer.layers[layer_name].data = img
        self.viewer.layers[layer_name].contrast_limits = (0,255)

    def _update_num_organoids(self, len_bboxes):
        """ Updates the number of organoids displayed in the viewer """
        self.num_organoids = len_bboxes
        new_text = 'Number of organoids: '+str(self.num_organoids)
        self.organoid_number_label.setText(new_text)

    def _update_detections(self, bboxes, scores, box_ids, labels_layer_name):
        """ Adds the shapes layer to the viewer or updates it if already there """
        self._update_num_organoids(len(bboxes))
        # if layer already exists
        if labels_layer_name in self.shape_layer_names:
            self.viewer.layers[labels_layer_name].data = bboxes # hack to get edge_width stay the same!
            # IMPORTANT!!! Assignment of properties is possible only in its entirety. Example code below would not work
            # self.viewer.layers[labels_layer_name].properties['box_id'] = box_ids
            # self.viewer.layers[labels_layer_name].properties['confidence'] = scores
            self.viewer.layers[labels_layer_name].properties = { 'box_id': box_ids, 
                                                                'confidence': scores}
            self.viewer.layers[labels_layer_name].edge_width = 12
            self.viewer.layers[labels_layer_name].refresh()
            self.viewer.layers[labels_layer_name].refresh_text()
        # or if this is the first run
        else:
            # if no organoids were found just make an empty shapes layer
            if self.num_organoids==0: 
                self.cur_shapes_layer = self.viewer.add_shapes(name=labels_layer_name,
                                                               properties={'box_id': [],'confidence': []})
            # otherwise make the layer and add the boxes
            else:
                properties = {'box_id': box_ids,'confidence': scores}
                text_params = {'string': 'ID: {box_id}\nConf.: {confidence:.2f}',
                               'size': 12,
                               'anchor': 'upper_left',
                               'color': settings.TEXT_COLOR}
                self.cur_shapes_layer = self.viewer.add_shapes(bboxes, 
                                                               name=labels_layer_name,
                                                               scale=self.viewer.layers[self.image_layer_name].scale[:2],
                                                               face_color='transparent',  
                                                               properties = properties,
                                                               text = text_params,
                                                               edge_color=settings.COLOR_DEFAULT,
                                                               shape_type='rectangle',
                                                               edge_width=12) # warning generated here
                            
            # set current_edge_width so edge width is the same when users annotate - doesnt' fix new preds being added!
            self.viewer.layers[labels_layer_name].current_edge_width = 1

    def _check_sam(self):
        # check if SAM model exists locally and if not ask user if it's ok to download
        if not utils.return_is_file(settings.MODELS_DIR, settings.SAM_MODEL["filename"]): 
            confirm_window = ConfirmSamUpload(self)
            confirm_window.exec_()
            # if user clicks cancel return doing nothing 
            if confirm_window.result() != QDialog.Accepted: return
            # otherwise download model and display progress in progress bar
            else: 
                self.progress_box.show()
                save_loc = os.path.join(str(settings.MODELS_DIR),  settings.SAM_MODEL["filename"])
                urlretrieve(settings.SAM_MODEL["url"], save_loc, self.handle_progress)
                self.progress_box.hide()

    def _on_run_click(self):
        """ Is called whenever Run Organoid Counter button is clicked """
        # check if an image has been loaded
        if not self.image_layer_name: 
            show_info('Please load an image first and try again!')
            return
        
        self._check_sam()

        # check if model exists locally and if not ask user if it's ok to download
        if not utils.return_is_file(settings.MODELS_DIR, settings.MODELS[self.model_name]["filename"]): 
            confirm_window = ConfirmUpload(self, self.model_name)
            confirm_window.exec_()
            # if user clicks cancel return doing nothing 
            if confirm_window.result() != QDialog.Accepted: return
            # otherwise download model and display progress in progress bar
            else: 
                self.progress_box.show()
                self.organoiDL.download_model(self.model_name)
                self.progress_box.hide()
        
        # load model checkpoint
        self.organoiDL.set_model(self.model_name)
        if self.organoiDL.img_scale[0] == 0: 
            self.organoiDL.set_scale(self.viewer.layers[self.image_layer_name].scale[:2])
        
        # make sure the number of windows and downsamplings are the same
        if len(self.window_sizes) != len(self.downsampling): 
            show_info('Keep number of window sizes and downsampling the same and try again!')
            return
        
        # get the current image 
        self.viewer.window._status_bar._toggle_activity_dock(True)
        img_data = self.viewer.layers[self.image_layer_name].data

        if img_data.ndim == 3 or img_data.ndim == 2:
            labels_layer_name = f'{self.image_layer_name}-Labels-{self.model_name}-{datetime.strftime(datetime.now(), "%H_%M_%S")}'
            self.label2im[labels_layer_name] = self.image_layer_name
            self._detect_organoids(img_data, labels_layer_name)
        elif img_data.ndim == 4:
            frame_names = []
            for i in progress(range(img_data.shape[0])):
                labels_layer_name = f'TL_Frame{i}_{self.image_layer_name}-Labels-{self.model_name}-{datetime.strftime(datetime.now(), "%H_%M_%S")}'
                frame_names.append(labels_layer_name)
                self.label2im[labels_layer_name] = f"TL_Frame{i}_{self.image_layer_name}"
                self._detect_organoids(img_data[i], labels_layer_name)
            self.timelapses.append(frame_names)
        else:
            show_error(f"Wrong format for image with shapes {img_data.ndim}")
            
        self.viewer.window._status_bar._toggle_activity_dock(False)
            
        
        # check if the image is not grayscale and convert it

    def _detect_organoids(self, img_data, labels_layer_name):
        """
        Detect organoids from the image (or timelapse frame) and create a shapes layer
        """

        loaded_cached_data = self.compute_and_check_image_hash(img_data, labels_layer_name)
        if loaded_cached_data:
            return

        if img_data.ndim == 3:
            if img_data.shape[2] == 4:
                img_data = img_data[:, :, :3]
            img_data = rgb2gray(img_data)
            img_data = (img_data * 255).astype(np.uint8)  # Scale to 0-255 and convert to uint8
        
        # update the viewer with the new bboxes
        self.stored_confidences[labels_layer_name] = self.confidence_slider.value()/100
        self.stored_diameters[labels_layer_name] = self.min_diameter_slider.value()
        if labels_layer_name in self.shape_layer_names:
            show_info('Found existing labels layer. Please remove or rename it and try again!')
            return 
       
        # run inference
        self.organoiDL.run(img_data, 
                           labels_layer_name,
                           self.window_sizes,
                           self.downsampling,
                           self.window_overlap)
        
        # set the confidence threshold, remove small organoids and get bboxes in format to visualize
        bboxes, scores, box_ids = self.organoiDL.apply_params(labels_layer_name, self.confidence, self.min_diameter)
        
        # update widget with results
        self._update_detections(bboxes, scores, box_ids, labels_layer_name)
        self._save_cache_results(labels_layer_name)
        # and update cur_shapes_name to newly created shapes layer
        self.cur_shapes_name = labels_layer_name

    def _on_run_segmentation(self):
        """
        Is called whether run_segmentation button is clicked
        """
        if not self.label_layer_name:
            show_error("No label layer selected. Please select a label layer and try again.")
            return

        labels_layer = self.viewer.layers[self.label_layer_name]

        if labels_layer is None:
            show_error(f"Layer '{self.label_layer_name}' not found in the viewer.")
            return
        
        bboxes = convert_boxes_from_napari_view(labels_layer.data)

        if not self.label2im[self.label_layer_name] in self.viewer.layers:
            show_error(f"Image layer '{self.label2im[self.label_layer_name]}' not found in the viewer. Please upload the image again")
            return
        
        self._check_sam()
        if self.organoiDL.sam_predictor is None:
            self.organoiDL.init_sam_predictor()

        image = self.viewer.layers[self.label2im[self.label_layer_name]].data
        if image.shape[2] == 4:
            image = image[:, :, :3]
        segmentation_layer_name = f"Segmentation-{self.label_layer_name}-{datetime.strftime(datetime.now(), '%H_%M_%S')}"
        
        masks, features = self.organoiDL.run_segmentation(image, self.label_layer_name, bboxes)
        
        self.viewer.add_image(collate_instance_masks(masks, color=True), name=segmentation_layer_name, blending='additive')
        if len(labels_layer.properties['box_id']) != masks.shape[0] or len(labels_layer.properties['confidence']) != masks.shape[0]:
            show_error("Mismatch in number of masks and labels. Please rerun the segmentation.")
            return
        tmp_dict = labels_layer.properties.copy()
        tmp_dict.update(features)
        labels_layer.properties = tmp_dict
        self._update_detection_data_tab()
        show_info("Segmentation completed and added to the viewer.")

    def _on_export_click(self):
        """
        Runs when the Export button is clicked to open the export dialog
        and handle the user's selections.
        """
        if not self.label_layer_name:
            show_error("No label layer selected. Please select a label layer and try again.")
            return
        
        label_layer = self.viewer.layers[self.label_layer_name]
        if label_layer is None:
            show_error(f"Layer '{self.label_layer_name}' not found in the viewer.")
            return
        
        lengths = [len(v) for v in label_layer.properties.values()]
        if len(set(lengths)) != 1:
            show_error("Mismatch in number of masks and labels. Please rerun the segmentation on selected layer.")
            return
        
        # Get available features from the layer properties
        available_features = []
        if hasattr(label_layer, 'properties') and label_layer.properties:
            available_features = [k for k in label_layer.properties.keys()]
        
        # Open the export dialog
        export_dialog = ExportDialog(self, available_features)
        if export_dialog.exec_() != QDialog.Accepted:
            show_warning("Export canceled.")
            return
        
        export_path = export_dialog.get_export_path()
        if not export_path:
            show_error("No export folder selected.")
            return
        export_path = Path(export_path)
        
        export_options = export_dialog.get_export_options()
        selected_features = export_dialog.get_selected_features()
        
        exported_items = []
        
        # Process export based on selected options
        if export_options['bboxes']:
            self._export_bboxes(label_layer, export_path)
            exported_items.append("bounding boxes")
        
        if export_options['instance_masks']:
            self._export_instance_masks(label_layer, export_path)
            exported_items.append("instance masks")

        if export_options['collated_mask']:
            self._export_collated_masks(label_layer, export_path)
            exported_items.append("collated mask")
        
        if export_options['features']:
            self._export_features(label_layer, export_path, selected_features)
            exported_items.append("features")
        
        if exported_items:
            show_info(f"Export completed successfully to {str(export_path)}\nExported: {', '.join(exported_items)}")
        else:
            show_warning("No items were selected for export.")

    def _export_bboxes(self, label_layer, export_path: Path):
        """Export bounding boxes to JSON file"""
        bboxes = label_layer.data
        
        if len(bboxes) == 0: 
            show_warning('No organoids detected! Skipping bounding box export.')
            return
        
        # Check for multi-annotation mode
        if self.multi_annotation_mode:
            # Get the edge colors for all bounding boxes
            edge_colors = label_layer.edge_color
            labels = []

            # Check if all bounding boxes have their edge color set
            green = np.array(settings.COLOR_CLASS_1)
            blue = np.array(settings.COLOR_CLASS_2)

            all_colored = True
            for edge_color in edge_colors:
                if not (np.allclose(edge_color[:3], green[:3]) or np.allclose(edge_color[:3], blue[:3])):
                    all_colored = False
                    break

            if not all_colored:
                show_warning('Not all bounding boxes have a color assigned. Using default labels.')
                labels = [0] * len(bboxes)
            else:
                # Assign organoid label based on edge_color
                for edge_color in edge_colors:
                    if np.allclose(edge_color[:3], green[:3]):
                        labels.append(0)  # Label for green
                    elif np.allclose(edge_color[:3], blue[:3]):
                        labels.append(1)  # Label for blue
                    else:
                        labels.append(0)  # Default label
        else:
            # Single annotation mode: all bounding boxes get a default label
            labels = [0] * len(bboxes)

        data_json = utils.get_bboxes_as_dict(
            bboxes, 
            label_layer.properties['box_id'],
            label_layer.properties['confidence'],
            label_layer.scale,
            labels=labels
        )
            
        # Write bbox coordinates to json
        json_file_path = export_path / f"{self.label_layer_name}_bboxes.json"
        utils.write_to_json(json_file_path, data_json)

    def _export_instance_masks(self, label_layer, export_path: Path):
        """Export instance masks to NPY"""
        
        instance_masks = self.organoiDL.pred_masks[self.label_layer_name]
        if len(instance_masks) == 0:
            show_warning("No masks found for segmentation. Skipping mask export.")
            return
        
        # Export instance masksy
        box_ids = label_layer.properties['box_id']
        mask_dict = {int(box_ids[i]): instance_masks[i] for i in range(len(instance_masks))}
            
        instance_mask_file_path = export_path / f"{self.label_layer_name}_instance_masks.npy"
        np.save(instance_mask_file_path, mask_dict)

    def _export_collated_masks(self, label_layer, export_path: Path):
        """Export collated mask to NPY"""
        
        instance_masks = self.organoiDL.pred_masks[self.label_layer_name]
        if len(instance_masks) == 0:
            show_warning("No masks found for segmentation. Skipping mask export.")
            return

        collated_mask = collate_instance_masks(instance_masks)
        collated_mask_file_path = export_path / f"{self.label_layer_name}_collated_mask.npy"
        np.save(collated_mask_file_path, collated_mask)

    def _export_features(self, label_layer, export_path: Path, selected_features):
        """Export selected features to CSV"""
        # Extract only the selected features
        features_to_export = {}
        for feature in selected_features:
            if feature in label_layer.properties:
                features_to_export[feature] = label_layer.properties[feature]
            elif feature == "Bounding box":
                features_to_export[feature] = convert_boxes_from_napari_view(label_layer.data).tolist()
            else:
                show_error(f"Feature '{feature}' not found in the layer properties.")
        
        # Convert to pandas DataFrame
        if features_to_export:
            df = pd.DataFrame(features_to_export)
            features_file_path = export_path / f"{self.label_layer_name}_features.csv"
            df.to_csv(features_file_path, index=False)
        else:
            show_warning("No features selected for export or no features available.")

    def _on_model_selection_changed(self):
        """ Is called when user selects a new model from the dropdown menu. """
        self.model_name = self.model_selection.currentText()

    def _on_choose_model_clicked(self):
        """ Is called whenever browse button is clicked for model selection """
        # called when the user hits the 'browse' button to select a model
        fd = QFileDialog()
        fd.setFileMode(QFileDialog.AnyFile)
        if fd.exec_():
            model_path = fd.selectedFiles()[0]
        import shutil
        shutil.copy2(model_path, settings.MODELS_DIR)
        model_name = utils.add_to_dict(model_path)
        self.model_selection.addItem(model_name)

    def _on_window_sizes_changed(self):
        """ Is called whenever user changes the window sizes text box """
        new_window_sizes = self.window_sizes_textbox.text()
        new_window_sizes = new_window_sizes.split(',')
        self.window_sizes = [int(win_size) for win_size in new_window_sizes]

    def _on_downsampling_changed(self):
        """ Is called whenever user changes the downsampling text box """
        new_downsampling = self.downsampling_textbox.text()
        new_downsampling = new_downsampling.split(',')
        self.downsampling = [int(ds) for ds in new_downsampling]

    def _rerun(self):
        """ Is called whenever user changes one of the two parameter sliders """
        # check if OrganoiDL instance exists - create it if not and set there current boxes, scores and ids    
        if self.organoiDL.img_scale[0]==0: self.organoiDL.set_scale(self.cur_shapes_layer.scale)
        
        # make sure to add info to cur_shapes_layer.metadata to differentiate this action from when user adds/removes boxes
        with utils.set_dict_key( self.cur_shapes_layer.metadata, 'napari-organoid-counter:_rerun', True):
            # first update bboxes in organoiDLin case user has added/removed
            self.organoiDL.update_bboxes_scores(self.cur_shapes_name,
                                                self.cur_shapes_layer.data, 
                                                self.cur_shapes_layer.properties['confidence'],
                                                self.cur_shapes_layer.properties['box_id'])
            # and get new boxes, scores and box ids based on new confidence and min_diameter values 
            bboxes, scores, box_ids = self.organoiDL.apply_params(self.cur_shapes_name, self.confidence, self.min_diameter)
            self._update_detections(bboxes, scores, box_ids, self.cur_shapes_name)

    def _on_diameter_slider_changed(self):
        """ Is called whenever user changes the Minimum Diameter slider """
        # get current value
        self.min_diameter = self.min_diameter_slider.value()
        self.diameter_slider_changed = True
        if int(self.min_diameter_textbox.text())!= self.min_diameter:
            self.min_diameter_textbox.setText(str(self.min_diameter))
        self.diameter_slider_changed = False
        # check if no labels loaded yet
        if len(self.shape_layer_names)==0: return
        self._rerun() 
    
    def _on_diameter_textbox_changed(self):
        """ Is called whenever user changes the minimum diameter from the textbox """
        # check if no labels loaded yet
        if self.diameter_slider_changed: return
        self.min_diameter = int(self.min_diameter_textbox.text())
        if self.min_diameter_slider.value() != self.min_diameter:
            self.min_diameter_slider.setValue(self.min_diameter)
        if len(self.shape_layer_names)==0: return
        self._rerun()

    def _on_confidence_slider_changed(self):
        """ Is called whenever user changes the confidence slider """
        self.confidence = self.confidence_slider.value()/100
        self.confidence_slider_changed = True
        if float(self.confidence_textbox.text()) != self.confidence:
            self.confidence_textbox.setText(str(self.confidence))
        self.confidence_slider_changed = False
        # check if no labels loaded yet
        if len(self.shape_layer_names)==0: return
        self._rerun()

    def _on_confidence_textbox_changed(self):
        """ Is called whenever user changes the confidence value from the textbox """
        if self.confidence_slider_changed: return
        self.confidence = float(self.confidence_textbox.text())
        slider_conf_value = int(self.confidence*100)
        if self.confidence_slider.value() != slider_conf_value:
            self.confidence_slider.setValue(slider_conf_value)
        if len(self.shape_layer_names)==0: return
        self._rerun()

    def _on_image_selection_changed(self):
        """ Is called whenever a new image has been selected from the drop down box """
        self.image_layer_name = self.image_layer_selection.currentText()
    
    def _on_reset_click(self):
        """ Is called whenever Reset Configs button is clicked """
        # reset params
        self.min_diameter = 30
        self.confidence = 0.8
        vis_confidence = int(self.confidence*100)
        self.min_diameter_slider.setValue(self.min_diameter)
        self.confidence_slider.setValue(vis_confidence)
        if self.image_layer_name:
            # reset to original image
            self.viewer.layers[self.image_layer_name].data = self.original_images[self.image_layer_name]
            self.viewer.layers[self.image_layer_name].contrast_limits = self.original_contrast[self.image_layer_name]

    def _on_screenshot_click(self):
        """ Is called whenever Take Screenshot button is clicked """
        screenshot=self.viewer.screenshot()
        if not self.image_layer_name: potential_name = datetime.now().strftime("%d%m%Y%H%M%S")+'screenshot.png'
        else: potential_name = self.image_layer_name+datetime.now().strftime("%d%m%Y%H%M%S")+'_screenshot.png'
        fd = QFileDialog()
        name,_ = fd.getSaveFileName(self, 'Save File', potential_name, 'Image files (*.png);;(*.tiff)') #, 'CSV Files (*.csv)')
        if name: imsave(name, screenshot)

    def on_annotation_mode_changed(self, index):
        """Callback for dropdown selection."""
        if index == 0:  # Single Annotation
            self.multi_annotation_mode = False
            # self.single_annotation_mode = True
            show_info("Switched to Single Annotation mode.")
        elif index == 1:  # Multi Annotation
            self.multi_annotation_mode = True
            # self.single_annotation_mode = False
            show_info("Switched to Multi Annotation mode.")

    def _on_custom_labels_click(self):
        """
        Called when user clicks on button to add custom organoid annotation to image
        """
        if not self.image_layer_name: 
            show_error('Cannot assign custom label to image. Please load an image first!')
            return
        if self.organoiDL.img_scale[0] == 0:
            self.organoiDL.set_scale(self.viewer.layers[self.image_layer_name].scale[:2])
        new_layer_name = f'{self.image_layer_name}-Labels-Custom-{datetime.strftime(datetime.now(), "%H_%M_%S")}'
        self.label2im[new_layer_name] = self.image_layer_name
        self.stored_confidences[new_layer_name] = self.confidence_slider.value()/100
        self.stored_diameters[new_layer_name] = self.min_diameter_slider.value()
        self.organoiDL.next_id[new_layer_name] = 0

        properties = {'box_id': [],'confidence': []}
        text_params = {'string': 'ID: {box_id}\nConf.: {confidence:.2f}',
                        'size': 12,
                        'anchor': 'upper_left',
                        'color': settings.TEXT_COLOR}
        self.cur_shapes_layer = self.viewer.add_shapes( 
                    name=new_layer_name,
                    scale=self.viewer.layers[self.image_layer_name].scale[:2],
                    face_color='transparent',  
                    properties = properties,
                    text = text_params,
                    edge_color=settings.COLOR_DEFAULT,
                    shape_type='rectangle',
                    edge_width=12)
        self.cur_shapes_layer.current_edge_width = 12

    def _update_added_image(self, added_items):
        """
        Update the selection box with new images if images have been added and update the self.original_images and self.original_contrast dicts.
        Set the latest added image to the current working image (self.image_layer_name)
        """
        for layer_name in added_items:
            if not layer_name.startswith('Segmentation-'):
                try:
                    self._preprocess(layer_name)
                except Exception as e:
                    show_error(f"Error preprocessing image {layer_name}: {e}")
                self.image_layer_selection.addItem(layer_name)
                self.image_layer_name = layer_name
                self.image_layer_selection.setCurrentText(self.image_layer_name)
            self.original_images[layer_name] = self.viewer.layers[layer_name].data
            self.original_contrast[layer_name] = self.viewer.layers[self.image_layer_name].contrast_limits

    def _update_removed_image(self, removed_layers):
        """
        Update the selection box by removing image names if image has been deleted and remove items from self.original_images and self.original_contrast dicts.
        """
        # update drop-down selection box and remove image from dict
        for removed_layer in removed_layers:
            item_id = self.image_layer_selection.findText(removed_layer)
            if item_id >= 0:
                self.image_layer_selection.removeItem(item_id)
            self.original_images.pop(removed_layer)
            self.original_contrast.pop(removed_layer)

    def _update_added_shapes(self, added_items):
        """
        Update the selection box by shape layer names if it they have been added, update current working shape layer and instantiate OrganoiDL if not already there
        """
        # update the drop down box displaying shape layer names for saving
        for idx, layer_name in enumerate(added_items):
            self.segmentation_image_layer_selection.addItem(layer_name)
        # set the latest added shapes layer to the shapes layer that has been selected for saving and visualisation
        self.cur_shapes_name = added_items[0]
        self.cur_shapes_layer = self.viewer.layers[self.cur_shapes_name]
        # get the bounding box and update the displayed number of organoids
        self._update_num_organoids(len(self.cur_shapes_layer.data)) 
        # listen for a data change in the current shapes layer
        self.organoiDL.update_bboxes_scores(self.cur_shapes_name,
                                            self.cur_shapes_layer.data,
                                            self.cur_shapes_layer.properties['confidence'],
                                            self.cur_shapes_layer.properties['box_id']
                                            )
        self.cur_shapes_layer.events.data.connect(self.shapes_event_handler)
        
    def _update_remove_shapes(self, removed_layers):
        """
        Update the selection box by removing shape layer names if it they been deleted and set 
        """
        # update selection box by removing image names if image has been deleted       
        for removed_layer in removed_layers:
            item_id = self.segmentation_image_layer_selection.findText(removed_layer)
            self.segmentation_image_layer_selection.removeItem(item_id)
            self.label2im.pop(removed_layer, None)
            self.stored_confidences.pop(removed_layer, None)
            self.stored_diameters.pop(removed_layer, None)
            if removed_layer==self.cur_shapes_name: 
                self._update_num_organoids(0)
            self.organoiDL.remove_shape_from_dict(removed_layer)

    def shapes_event_handler(self, event):
        """
        This function will be called every time the current shapes layer data changes
        """
        # make sure this stuff isn't done if data in the layer has been changed by the sliders - only by the users
        key = 'napari-organoid-counter:_rerun'
        if key in self.cur_shapes_layer.metadata: 
            return
        
        # get new ids, new boxes and update the number of organoids
        new_ids = self.viewer.layers[self.cur_shapes_name].properties['box_id']
        new_bboxes = self.viewer.layers[self.cur_shapes_name].data
        new_scores = self.viewer.layers[self.cur_shapes_name].properties['confidence']
        if len(new_ids) != len(new_scores):
            show_error('Number of IDs and scores do not match!')
            return
    
        self._update_num_organoids(len(new_ids))
        curr_next_id = self.organoiDL.next_id[self.cur_shapes_name]
        
        # check if duplicate ids
        if len(new_ids) > len(set(new_ids)) or np.isnan(new_ids).any():
            used_id = set()
            for idx, id_val in enumerate(new_ids):
                if id_val in used_id or np.isnan(id_val):
                    new_ids[idx] = int(curr_next_id)
                    used_id.add(curr_next_id)
                    curr_next_id += 1
                    new_scores[idx] = 1.0
                else:
                    used_id.add(id_val)


        new_ids = list(map(int, new_ids))
        self.organoiDL.update_bboxes_scores(self.cur_shapes_name, new_bboxes, new_scores, new_ids)
        self._save_cache_results(self.cur_shapes_name)

        # set new properties to shapes layer
        self.viewer.layers[self.cur_shapes_name].properties = { 'box_id': new_ids, 'confidence': new_scores }
        # refresh text displayed
        self.viewer.layers[self.cur_shapes_name].refresh()
        self.viewer.layers[self.cur_shapes_name].refresh_text()

    def _setup_input_widget(self):
        """
        Sets up the GUI part which corresponds to the input configurations
        """
        # setup all the individual boxes
        input_box = self._setup_input_box()
        model_box = self._setup_model_box()
        window_sizes_box = self._setup_window_sizes_box()
        downsampling_box = self._setup_downsampling_box()
        run_box = self._setup_run_box()
        annotation_mode_box = self._setup_annotation_mode_box()  # Annotation mode dropdown to select single or multi-annotation
        self._setup_progress_box()

        # and add all these to the layout
        input_widget = QGroupBox('Input configurations')
        vbox = QVBoxLayout()
        vbox.addLayout(input_box)
        vbox.addLayout(model_box)
        vbox.addLayout(window_sizes_box)
        vbox.addLayout(downsampling_box)
        vbox.addLayout(run_box)
        vbox.addLayout(annotation_mode_box)  # Add the annotation dropdown
        vbox.addWidget(self.progress_box)
        input_widget.setLayout(vbox)
        return input_widget

    def _setup_output_widget(self):
        """
        Sets up the GUI part which corresposnds to the parameters and outputs
        """
        # setup all the individual boxes
        self.organoid_number_label = QLabel('Number of organoids: '+str(self.num_organoids), self)
        self.organoid_number_label.setAlignment(Qt.AlignCenter | Qt.AlignVCenter)
        # and add all these to the layout
        output_widget = QGroupBox('Parameters and outputs')
        vbox = QVBoxLayout()
        vbox.addLayout(self._setup_min_diameter_box())
        vbox.addLayout(self._setup_confidence_box() )
        vbox.addWidget(self.organoid_number_label)
        vbox.addLayout(self._setup_reset_box())
        
        output_widget.setLayout(vbox)
        return output_widget

    def _setup_input_box(self):
        """
        Sets up the GUI part where the input image is defined
        """
        #self.input_box = QGroupBox()
        hbox = QHBoxLayout()
        # setup label
        image_label = QLabel('Image: ', self)
        image_label.setAlignment(Qt.AlignCenter | Qt.AlignVCenter)
        # setup drop down option for selecting which image to process
        self.image_layer_selection = QComboBox()
        if self.image_layer_names is not None:
            for name in self.image_layer_names: 
                if not name.startswith('Segmentation-'):
                    self.image_layer_selection.addItem(name)
        #self.image_layer_selection.setItemText(self.image_layer_name)
        self.image_layer_selection.currentIndexChanged.connect(self._on_image_selection_changed)
        # and add all these to the layout
        hbox.addWidget(image_label, 2)
        hbox.addWidget(self.image_layer_selection, 4)
        return hbox

    def _setup_model_box(self):
        """
        Sets up the GUI part where the model is selected from a drop down menu.
        """
        hbox = QHBoxLayout()
        # setup the label
        model_label = QLabel('Model: ', self)
        model_label.setAlignment(Qt.AlignCenter | Qt.AlignVCenter)

        # setup the browse files button
        fileOpenButton = QPushButton('Add custom model', self)
        fileOpenButton.show()
        fileOpenButton.clicked.connect(self._on_choose_model_clicked)
        
        # setup drop down option for selecting which image to process
        self.model_selection = QComboBox()
        for name in settings.MODELS.keys(): self.model_selection.addItem(name)
        self.model_selection.setCurrentIndex(self.model_id)
        self.model_selection.currentIndexChanged.connect(self._on_model_selection_changed)
        
        # and add all these to the layout
        hbox.addWidget(model_label, 2)
        hbox.addWidget(self.model_selection, 4)
        hbox.addWidget(fileOpenButton, 4)
        return hbox

    def _setup_window_sizes_box(self):
        """
        Sets up the GUI part where the window sizes parameters are set
        """
        #self.window_sizes_box = QGroupBox()
        hbox = QHBoxLayout()
        info_text = ("Typically a ratio of 512 to 1 between window size and downsampling rate will give good results, (larger window \n"
                    "sizes can lead to a drop in performance). Note that small window sizes will signicantly impact the runtime of the \n"
                    "algorithm. For organoids of different sizes consider setting multiple windows sizes. Hit Enter for the change to \n"
                    "take effect.")
        # setup label
        window_sizes_label = QLabel('Window sizes: [size1, size2, ...]', self)
        window_sizes_label.setAlignment(Qt.AlignCenter | Qt.AlignVCenter)
        window_sizes_label.setToolTip(info_text)
        # setup textbox
        self.window_sizes_textbox = QLineEdit(self)
        text = [str(window_size) for window_size in self.window_sizes]
        text = ','.join(text)
        self.window_sizes_textbox.setText(text)
        self.window_sizes_textbox.returnPressed.connect(self._on_window_sizes_changed)
        self.window_sizes_textbox.setToolTip(info_text)
        # and add all these to the layout
        hbox.addWidget(window_sizes_label)
        hbox.addWidget(self.window_sizes_textbox)   
        #self.window_sizes_box.setLayout(hbox)   
        #self.window_sizes_box.setStyleSheet("border: 0px")  
        return hbox
    
    def _setup_downsampling_box(self):
        """
        Sets up the GUI part where the downsampling parameters are set
        """
        #self.downsampling_box = QGroupBox()
        hbox = QHBoxLayout()
        info_text = ("To detect large organoids (and ignore smaller structures) you can increase the downsampling rate. \n"
                    "If your organoids are small and are being missed by the algorithm, consider reducing the downsampling\n"
                    "rate. The number of downsampling inputs should match the number of windows sizes. Hit Enter for the \n"
                    "change to take effect. See window sizes for more info.")

        # setup label
        downsampling_label = QLabel('Downsampling: [ds1, ds2, ...]', self)
        downsampling_label.setAlignment(Qt.AlignCenter | Qt.AlignVCenter)
        downsampling_label.setToolTip(info_text)
        # setup textbox
        self.downsampling_textbox = QLineEdit(self)
        text = [str(ds) for ds in self.downsampling]
        text = ','.join(text)
        self.downsampling_textbox.setText(text)
        self.downsampling_textbox.returnPressed.connect(self._on_downsampling_changed)
        self.downsampling_textbox.setToolTip(info_text)
        # and add all these to the layout
        hbox.addWidget(downsampling_label)
        hbox.addWidget(self.downsampling_textbox) 
        #self.downsampling_box.setLayout(hbox)
        #self.downsampling_box.setStyleSheet("border: 0px") 
        return hbox

    def _setup_run_box(self):
        """
        Sets up the GUI part where the user hits the run button
        """
        vbox = QVBoxLayout()
        
        # Button layout
        hbox = QHBoxLayout()
        hbox.addStretch(1)
        run_btn = QPushButton("Run Organoid Counter")
        run_btn.clicked.connect(self._on_run_click)
        run_btn.setStyleSheet("border: 0px")
        hbox.addWidget(run_btn)
        hbox.addStretch(1)
        vbox.addLayout(hbox)

        # Custom labels and detection guidance
        hbox_custom = QHBoxLayout()
        custom_btn = QPushButton("Add custom labels")
        custom_btn.clicked.connect(self._on_custom_labels_click)
        custom_btn.setStyleSheet("border: 0px")
        detection_guidance_checkbox = QCheckBox("Detection guidance")
        detection_guidance_checkbox.setChecked(False)
        hbox_custom.addStretch(1)
        hbox_custom.addWidget(custom_btn)
        hbox_custom.addSpacing(15)
        hbox_custom.addWidget(detection_guidance_checkbox)
        hbox_custom.addStretch(1)
        vbox.addLayout(hbox_custom)
        
        # Cache checkbox
        cache_hbox = QHBoxLayout()
        cache_hbox.addStretch(1)
        self.cache_checkbox = QCheckBox("Cache results")
        self.cache_checkbox.setChecked(self.cache_enabled)
        self.cache_checkbox.stateChanged.connect(self._on_cache_checkbox_changed)
        cache_hbox.addWidget(self.cache_checkbox)
        cache_hbox.addStretch(1)
        vbox.addLayout(cache_hbox)
        
        return vbox

    def _on_cache_checkbox_changed(self, state):
        """Called when cache checkbox is toggled"""
        self.cache_enabled = (state == Qt.Checked)

    def _setup_annotation_mode_box(self):
        """
        Sets up the GUI part where the annotation mode is selected.
        """
        hbox = QHBoxLayout()

        # Label
        annotation_mode_label = QLabel("Annotation Mode:", self)
        hbox.addWidget(annotation_mode_label)

        # Dropdown
        self.annotation_mode_dropdown = QComboBox()
        self.annotation_mode_dropdown.addItems(["Single Annotation", "Multi Annotation"])
        self.annotation_mode_dropdown.currentIndexChanged.connect(self.on_annotation_mode_changed)
        hbox.addWidget(self.annotation_mode_dropdown)
        
        return hbox

    def _setup_progress_box(self):
        """
        Sets up the GUI part which appears when the model is being downloaded.
        This should only happen once for each model whihc is then stored in cache. 
        """
        self.progress_box = QGroupBox()
        hbox = QHBoxLayout()
        download_label = QLabel('Downloading model progress: ', self)
        download_label.setAlignment(Qt.AlignCenter | Qt.AlignVCenter)
        self.progress_bar = QProgressBar(self) # creating progress bar
        hbox.addWidget(download_label)
        hbox.addWidget(self.progress_bar)
        self.progress_box.setLayout(hbox)
        self.progress_box.hide()

    def _setup_min_diameter_box(self):
        """
        Sets up the GUI part where the minimum diameter parameter is displayed
        """
        hbox = QHBoxLayout()
        # setup the min diameter slider
        self.min_diameter_slider = QSlider(Qt.Horizontal)
        self.min_diameter_slider.setMinimum(10)
        self.min_diameter_slider.setMaximum(100)
        self.min_diameter_slider.setSingleStep(10)
        self.min_diameter_slider.setValue(self.min_diameter)
        self.min_diameter_slider.valueChanged.connect(self._on_diameter_slider_changed)
        # setup the label
        min_diameter_label = QLabel('Minimum Diameter [um]: ', self)
        min_diameter_label.setAlignment(Qt.AlignCenter | Qt.AlignVCenter)
        # setup text box
        self.min_diameter_textbox = QLineEdit(self)
        self.min_diameter_textbox.setText(str(self.min_diameter))
        self.min_diameter_textbox.returnPressed.connect(self._on_diameter_textbox_changed)  
        # and add all these to the layout
        hbox.addWidget(min_diameter_label, 4)
        hbox.addWidget(self.min_diameter_textbox, 1)
        hbox.addWidget(self.min_diameter_slider, 5)
        return hbox

    def _setup_confidence_box(self):
        """
        Sets up the GUI part where the confidence parameter is displayed
        """
        hbox = QHBoxLayout()
        # setup confidence slider
        self.confidence_slider = QSlider(Qt.Horizontal)
        self.confidence_slider.setMinimum(5)
        self.confidence_slider.setMaximum(100)
        self.confidence_slider.setSingleStep(5)
        vis_confidence = int(self.confidence*100)
        self.confidence_slider.setValue(vis_confidence)
        self.confidence_slider.valueChanged.connect(self._on_confidence_slider_changed)
        # setup label
        confidence_label = QLabel('confidence: ', self)
        confidence_label.setAlignment(Qt.AlignCenter | Qt.AlignVCenter)
        # setup text box
        self.confidence_textbox = QLineEdit(self)
        self.confidence_textbox.setText(str(self.confidence))
        self.confidence_textbox.returnPressed.connect(self._on_confidence_textbox_changed)  
        # and add all these to the layout
        hbox.addWidget(confidence_label, 3)
        hbox.addWidget(self.confidence_textbox, 1)
        hbox.addWidget(self.confidence_slider, 6)
        return hbox

    def _setup_reset_box(self):
        """
        Sets up the GUI part where screenshot and reset are available to the user
        """
        #self.reset_box = QGroupBox()
        hbox = QHBoxLayout()
        # setup button for resetting parameters
        self.reset_btn = QPushButton("Reset Configs")
        self.reset_btn.clicked.connect(self._on_reset_click)
        # setup button for taking screenshot of current viewer
        self.screenshot_btn = QPushButton("Take screenshot")
        self.screenshot_btn.clicked.connect(self._on_screenshot_click)
        # and add all these to the layout
        hbox.addStretch(1)
        hbox.addWidget(self.screenshot_btn)
        hbox.addSpacing(15)
        hbox.addWidget(self.reset_btn)
        hbox.addStretch(1)
        #self.reset_box.setLayout(hbox)
        #self.reset_box.setStyleSheet("border: 0px")
        return hbox

    def _setup_segmentation_widget(self):
        """
        Sets up the GUI part for segmentation configuration.
        """
        segmentation_widget = QGroupBox('Segmentation configuration')
        vbox = QVBoxLayout()
        
        # Image layer selection
        hbox_img = QHBoxLayout()
        image_label = QLabel('Labels layer: ', self)
        image_label.setAlignment(Qt.AlignCenter | Qt.AlignVCenter)
        self.segmentation_image_layer_selection = QComboBox()
        if self.image_layer_names is not None:
            for name in self.image_layer_names:
                if not name.startswith('Segmentation-'):
                    self.segmentation_image_layer_selection.addItem(name)
        self.segmentation_image_layer_selection.currentIndexChanged.connect(self._on_labels_layer_change)
        hbox_img.addWidget(image_label, 2)
        hbox_img.addWidget(self.segmentation_image_layer_selection, 4)
        vbox.addLayout(hbox_img)
        
        # Run for entire timelapse checkbox
        self.run_for_timelapse_checkbox = QCheckBox("Run for entire timelapse")
        self.run_for_timelapse_checkbox.setVisible(False)
        self.segmentation_image_layer_selection.currentIndexChanged.connect(self._on_labels_layer_change)
        vbox.addWidget(self.run_for_timelapse_checkbox)
        
        # Run segmentation button
        hbox_run = QHBoxLayout()
        hbox_run.addStretch(1)
        run_segmentation_btn = QPushButton("Run Segmentation")
        run_segmentation_btn.clicked.connect(self._on_run_segmentation)
        run_segmentation_btn.setStyleSheet("border: 0px")
        export_btn = QPushButton("Export data")
        export_btn.clicked.connect(self._on_export_click)
        export_btn.setStyleSheet("border: 0px")
        hbox_run.addWidget(run_segmentation_btn)
        hbox_run.addSpacing(15)
        hbox_run.addWidget(export_btn)
        hbox_run.addStretch(1)   
        vbox.addLayout(hbox_run)     
        segmentation_widget.setLayout(vbox)
        return segmentation_widget

    def _setup_timelapse_widget(self):
        """
        Sets up the GUI part for timelapse and tracking (WIP).
        """
        timelapse_widget = QGroupBox('Timelapse and tracking (WIP)')
        vbox = QVBoxLayout()
        
        # Timelapse selector
        hbox_selector = QHBoxLayout()
        timelapse_label = QLabel('Timelapse: ', self)
        timelapse_label.setAlignment(Qt.AlignCenter | Qt.AlignVCenter)
        self.timelapse_selection = QComboBox()
        hbox_selector.addWidget(timelapse_label, 2)
        hbox_selector.addWidget(self.timelapse_selection, 4)
        vbox.addLayout(hbox_selector)
        
        # Buttons
        hbox_buttons = QHBoxLayout()
        hbox_buttons.addStretch(1)
        create_timelapse_btn = QPushButton("Create labelled timelapse")
        run_tracking_btn = QPushButton("Run Tracking")
        hbox_buttons.addWidget(create_timelapse_btn)
        hbox_buttons.addSpacing(15)
        hbox_buttons.addWidget(run_tracking_btn)
        hbox_buttons.addStretch(1)
        vbox.addLayout(hbox_buttons)
        
        timelapse_widget.setLayout(vbox)
        return timelapse_widget

    def _get_layer_names(self, layer_type: layers.Layer = layers.Image) -> List[str]:
        """
        Get a list of layer names of a given layer type.
        """
        layer_names = [layer.name for layer in self.viewer.layers if type(layer) == layer_type]
        if layer_names: return [] + layer_names
        else: return []

    def _on_labels_layer_change(self):
        """
        Called when user changes layer of labels used for segmentation
        """
        self.label_layer_name = self.segmentation_image_layer_selection.currentText()
        # Show or hide the "Run for entire timelapse" checkbox based on layer name
        if self.label_layer_name.startswith("TL_Frame"):
            self.run_for_timelapse_checkbox.setVisible(True)
        else:
            self.run_for_timelapse_checkbox.setVisible(False)
    
    def _on_layer_name_change(self, event):
        """
        Called whether user changes the name of any of the layers.
        """
        
        # Update selectors for image and shapes layers
        self.segmentation_image_layer_selection.clear()
        for name in self._get_layer_names(layer_type=layers.Shapes): 
            self.segmentation_image_layer_selection.addItem(name)

        self.image_layer_selection.clear()
        for name in self._get_layer_names(layer_type=layers.Image):
            self.image_layer_selection.addItem(name)

        # TODO: Handle layer name change 

    def _on_shape_selected(self, event):
        """
        Called when user changes the selection of a shape in layer
        """
        if self.cur_shapes_layer is not None and len(self.cur_shapes_layer.selected_data) != 0:
            self._update_detection_data_tab()
        
    def _update_detection_data_tab(self):
        """
        Updates the "Detection data" tab based on the current shapes layer and selected data.
        """
        self.detection_data_tree.clear()  # Clear previous data
        if self.cur_shapes_layer and self.cur_shapes_layer.selected_data:
            self.tab_widget.setTabEnabled(1, True)
            for index in self.cur_shapes_layer.selected_data:
                # Create a top-level item for each selected shape
                top_item = QTreeWidgetItem(self.detection_data_tree)
                top_item.setText(0, f"Detection ID {self.cur_shapes_layer.properties['box_id'][index]}")
                top_item.setExpanded(False)

                # Add properties as child items
                for prop_name, prop_values in self.cur_shapes_layer.properties.items():
                    if prop_name != 'box_id':
                        child_item = QTreeWidgetItem(top_item)
                        child_item.setText(0, prop_name)
                        child_item.setText(1, str(prop_values[index]))
            self.detection_data_tree.expandAll()
        else:
            self.tab_widget.setTabEnabled(1, False)

    def _export_detection_data_to_csv(self):
        """
        Export the detection data displayed in the "Detection data" tab to a CSV file.
        """
        if not self.cur_shapes_layer or not self.cur_shapes_layer.selected_data:
            show_warning("No detection data to export.")
            return
        data = []
        for index in self.cur_shapes_layer.selected_data:
            row = {}
            for prop_name, prop_values in self.cur_shapes_layer.properties.items():
                    row[prop_name] = prop_values[index]
            data.append(row)

        # Convert to pandas DataFrame
        df = pd.DataFrame(data)

        # Open a dialog to select the file to save
        file_path, _ = QFileDialog.getSaveFileName(self, "Save Detection Data", "detection_data.csv", "CSV files (*.csv)")
        if file_path:
            df.to_csv(file_path, index=False)
            show_info(f"Detection data exported successfully to {file_path}.")
        else:
            show_warning("Export canceled.")<|MERGE_RESOLUTION|>--- conflicted
+++ resolved
@@ -228,17 +228,7 @@
             show_error(f"Image layer {self.label2im[layer_name]} not found in viewer")
             return
         
-<<<<<<< HEAD
-        # # The image hash might be missing if the image was opened before the Plugin was started.
-        # if corr_image_name not in self.image_hashes:
-        #     image_data = self.viewer.layers[corr_image_name].data
-        #     image_hash = compute_image_hash(image_data)
-        #     self.image_hashes[corr_image_name] = image_hash
-
-        image_hash = self.image_hashes[corr_image_name]
-=======
         image_hash = self.image_hashes[self.label2im[layer_name]]
->>>>>>> 39c7f70f
 
         cache_file = os.path.join(
             str(settings.DETECTIONS_DIR), 
