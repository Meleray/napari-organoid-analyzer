from pathlib import Path
from typing import List

from skimage.io import imsave
from skimage.color import rgb2gray
from datetime import datetime
import json
import os.path
import pandas as pd
from napari.utils import progress

from napari import layers
from napari.utils.notifications import show_info, show_error, show_warning
from urllib.request import urlretrieve
from napari_organoid_analyzer._utils import (
    convert_boxes_from_napari_view, 
    collate_instance_masks, 
    compute_image_hash, 
    convert_boxes_to_napari_view,
    validate_bboxes,
    get_timelapse_name
)


import numpy as np

from qtpy.QtCore import Qt
from qtpy.QtWidgets import QWidget, QVBoxLayout, QApplication, QDialog, QFileDialog, QGroupBox, QHBoxLayout, QLabel, QComboBox, QPushButton, QLineEdit, QProgressBar, QSlider, QTabWidget, QTreeWidget, QTreeWidgetItem, QCheckBox

from napari_organoid_analyzer._orgacount import OrganoiDL
from napari_organoid_analyzer import _utils as utils
from napari_organoid_analyzer import settings
from napari_organoid_analyzer._widgets.dialogues import ConfirmUpload, ConfirmSamUpload, ExportDialog
import torch
import pandas as pd
import os
import matplotlib.pyplot as plt

import warnings
warnings.filterwarnings("ignore")


class OrganoidAnalyzerWidget(QWidget):
    '''
    The main widget of the organoid analyzer
    Parameters
    ----------
        napari_viewer: string
            The current napari viewer
        window_sizes: list of ints, default [1024]
            A list with the sizes of the windows on which the model will be run. If more than one window_size is given then the model will run on several window sizes and then 
            combine the results
        downsampling:list of ints, default [2]
            A list with the sizes of the downsampling ratios for each window size. List size must be the same as the window_sizes list
        min_diameter: int, default 30
            The minimum organoid diameter given in um
        confidence: float, default 0.8
            The confidence threhsold - equivalent to box_score_thresh of faster_rcnn
    Attributes
    ----------
        model_name: str
            The name of the model user has selected
        image_layer_names: list of strings
            Will hold the names of all the currently open images in the viewer
        image_layer_name: string
            The image we are currently working on
        shape_layer_names: list of strings
            Will hold the names of all the currently open images in the viewer
        save_layer_name: string
            The name of the shapes layer that has been selected for saving
        cur_shapes_name: string
            The name of the shapes layer that has been selected for visualisation
        cur_shapes_layer: napari.layers.Shapes
            The current shapes layer we are working on - it's name should correspond to cur_shapes_name
        organoiDL: OrganoiDL
            The class in which all the computations are performed for computing and storing the organoids bounding boxes and confidence scores
        num_organoids: int
            The current number of organoids
        original_images: dict
        original_contrast: dict
        label2im: dict
            Stores a mapping between label layer names and image layer names
    '''
    def __init__(self, 
                napari_viewer,
                window_sizes: List = [1024],
                downsampling: List = [2],
                window_overlap: float = 0.5,
                min_diameter: int = 30,
                confidence: float = 0.8):
        super().__init__()

        # assign class variables
        self.viewer = napari_viewer 

        # create cache dir for models if it doesn't exist and add any previously added local
        # models to the model dict
        settings.init()
        utils.add_local_models()
        self.model_id = 2 # yolov3
        self.model_name = list(settings.MODELS.keys())[self.model_id]
        
        # init params 
        self.window_sizes = window_sizes
        self.downsampling = downsampling
        self.window_overlap = window_overlap
        self.min_diameter = min_diameter
        self.confidence = confidence

        self.image_layer_names = []
        self.image_layer_name = None
        self.label_layer_name = None
        self.shape_layer_names = []
        self.cur_shapes_layer = None
        self.num_organoids = 0
        self.original_images = {}
        self.original_contrast = {}
        self.stored_confidences = {}
        self.stored_diameters = {}
        self.label2im = {}
        self.timelapses = {}
        self.cur_timelapse_name = None
        self.timelapse_image_layers = set()
        self.timelapse_segmentations = {}

        # Initialize multi_annotation_mode to False by default
        self.multi_annotation_mode = False
        # self.single_annotation_mode = True  # Initially, it's single annotation mode

        # Add cache-related attributes
        self.cache_enabled = True  # Default to enabled
        self.image_hashes = {}  # Store image hashes for quick lookup
        self.cache_index_file = os.path.join(str(settings.DETECTIONS_DIR), "cache_index.json")
        self.cache_index = self._load_cache_index()
        self.remember_choice_for_image_import = None  # Variable to store user choice for image import

        # Initialize guided mode to False
        self.guided_mode = False
        self.guidance_layer_name = None
        self.guidance_layers = set()

        # Setup tab widget
        self.tab_widget = QTabWidget()
        self.configuration_tab = QWidget()
        self.detection_data_tab = QWidget()

        # Add tabs to the tab widget
        self.tab_widget.addTab(self.configuration_tab, "Configuration")
        self.tab_widget.addTab(self.detection_data_tab, "Detection data")
        self.tab_widget.setTabEnabled(1, False)  # Initially disable the "Detection data" tab

        # Set up the layout for the configuration tab
        self.configuration_tab.setLayout(QVBoxLayout())
        self.configuration_tab.layout().addWidget(self._setup_input_widget())
        self.configuration_tab.layout().addWidget(self._setup_output_widget())
        self.configuration_tab.layout().addWidget(self._setup_segmentation_widget())
        self.configuration_tab.layout().addWidget(self._setup_timelapse_widget())

        # Set up the layout for the detection data tab
        self.detection_data_tab.setLayout(QVBoxLayout())
        self.detection_data_tree = QTreeWidget()
        self.detection_data_tree.setHeaderLabels(["Detections", "Properties"])
        self.detection_data_tab.layout().addWidget(self.detection_data_tree)

        # Add export button below the tree view
        export_button = QPushButton("Export Selected")
        export_button.clicked.connect(self._export_detection_data_to_csv)
        self.detection_data_tab.layout().addWidget(export_button)

        # Add the tab widget to the main layout
        self.setLayout(QVBoxLayout())
        self.layout().addWidget(self.tab_widget)

        # initialise organoidl instance
        self.organoiDL = OrganoiDL(self.handle_progress)

        # get already opened layers
        self.image_layer_names = self._get_layer_names()
        if len(self.image_layer_names)>0: self._update_added_image(self.image_layer_names)
        self.shape_layer_names = self._get_layer_names(layer_type=layers.Shapes)
        if len(self.shape_layer_names)>0: self._update_added_shapes(self.shape_layer_names)
        # and watch for newly added images or shapes
        self.viewer.layers.events.inserted.connect(self._added_layer)
        self.viewer.layers.events.removed.connect(self._removed_layer)
        self.viewer.layers.selection.events.changed.connect(self._sel_layer_changed)
        self.viewer.dims.events.current_step.connect(self._on_frame_change)
        for layer in self.viewer.layers:
            layer.events.name.connect(self._on_layer_name_change)
    
        # setup flags used for changing slider and text of min diameter and confidence threshold
        self.diameter_slider_changed = False 
        self.confidence_slider_changed = False
        self.diameter_textbox_changed = False
        self.confidence_textbox_changed = False

        self.load_cached_settings()

    def load_cached_settings(self):
        self.session_vars = dict(
            export_folder = None
        )
        if (settings.SETTINGS_DIR / 'session_vars.json').exists():
            with open(settings.SETTINGS_DIR / 'session_vars.json', 'r') as f:
                self.session_vars.update(json.load(f))
    
    def set_session_var(self, name, value):
        self.session_vars.update({name: value})
        utils.write_to_json(settings.SETTINGS_DIR / 'session_vars.json', self.session_vars)

    def handle_progress(self, blocknum, blocksize, totalsize):
        """ When the model is being downloaded, this method is called and th progress of the download
        is calculated and displayed on the progress bar. This function was re-implemented from:
        https://www.geeksforgeeks.org/pyqt5-how-to-automate-progress-bar-while-downloading-using-urllib/ """
        read_data = blocknum * blocksize # calculate the progress
        if totalsize > 0:
            download_percentage = read_data * 100 / totalsize
            self.progress_bar.setValue(int(download_percentage))
            QApplication.processEvents()

    def _load_cache_index(self):
        """Load the cache index from disk or create a new one if it doesn't exist"""
        if os.path.exists(self.cache_index_file):
            try:
                with open(self.cache_index_file, 'r') as f:
                    return json.load(f)
            except (json.JSONDecodeError, IOError):
                show_warning("No detections cache found")
        return {}
    
    def _save_cache_index(self):
        """Save the cache index to disk"""
        try:
            with open(self.cache_index_file, 'w') as f:
                json.dump(self.cache_index, f)
        except IOError:
            show_error("Failed to save cache index")
    
    def _check_for_cached_results(self, image_hash):
        """Check if the given image hash has cached detection results"""
        if image_hash in self.cache_index:
            cache_file = self.cache_index[image_hash]
            if os.path.exists(cache_file):
                return cache_file
            else:
                show_error(f"Cache file {cache_file} not found although present in cache index")
        return None
    
    def _save_cache_results(self, layer_name):
        if not self.cache_enabled:
            return

        if layer_name not in self.label2im:
            show_error(f"Layer {layer_name} doesn't have associated image layer")
            return
        
        corr_image_name = self.label2im[layer_name]
        
        if corr_image_name not in self.viewer.layers:
            show_error(f"Image layer {self.label2im[layer_name]} not found in viewer")
            return
        
        if layer_name.startswith("TL_Frame"):
            image_hash = self.image_hashes[f"{layer_name.split('_')[1]}_{corr_image_name}"]
        else:
            image_hash = self.image_hashes[self.label2im[layer_name]]

        cache_file = os.path.join(
            str(settings.DETECTIONS_DIR), 
            f"cache_{image_hash}.json"
        )
        
        with open(cache_file, 'w') as f:
            bboxes = self.organoiDL.pred_bboxes[layer_name]
            box_ids = self.organoiDL.pred_ids[layer_name]
            scores = self.organoiDL.pred_scores[layer_name]
            scale = self.viewer.layers[corr_image_name].scale[:2]

            # Create a dictionary to store the data
            cache_data = {
                'bboxes': bboxes.tolist(),
                'bbox_ids': list(map(int, box_ids)),
                'scores': scores.tolist(),
                'scale': scale.tolist(),
            }
                
            # Write the data to the cache file
            json.dump(cache_data, f)
                
        self.cache_index[image_hash] = cache_file
        self._save_cache_index()

    
    def _load_cached_results(self, cache_file):
        """Load detection results from cache file"""
        try:
            with open(cache_file, 'r') as f:
                cache_data = json.load(f)
                return cache_data
        except (json.JSONDecodeError, IOError):
            show_error(f"Failed to load cached results from {cache_file}")
            return None
        
    
    def _create_shapes_from_cache(self, image_layer_name, cache_data, labels_layer_name=None):
        """Create a shapes layer from cached detection data"""
        if self.organoiDL.img_scale[0] == 0:
            self.organoiDL.set_scale(self.viewer.layers[image_layer_name].scale[:2])
            
        bboxes = convert_boxes_to_napari_view(np.array(cache_data.get('bboxes', [])))
        box_ids = list(map(int, cache_data.get('bbox_ids', [])))
        scores = cache_data.get('scores', [])
        labels = cache_data.get('labels', [0] * len(bboxes))
        scale = cache_data.get('scale', self.viewer.layers[image_layer_name].scale[:2])

        if scale[0] != self.viewer.layers[image_layer_name].scale[0] or scale[1] != self.viewer.layers[image_layer_name].scale[1]:
            show_warning("Scale mismatch between cached data and current image layer")

        if len(bboxes) == 0:
            show_error("No detections found in cache")
            return False
            
        # Create a new shapes layer
        if labels_layer_name is None:
            labels_layer_name = f'{image_layer_name}-Labels-Cache-{datetime.strftime(datetime.now(), "%H_%M_%S")}'

        self.organoiDL.update_bboxes_scores(labels_layer_name, bboxes, scores, box_ids, 0, 0)
        bboxes, scores, box_ids = self.organoiDL.apply_params(labels_layer_name, self.confidence, self.min_diameter)
        

        # Set up the shapes layer
        properties = {'box_id': box_ids, 'confidence': scores}
        text_params = {'string': 'ID: {box_id}\nConf.: {confidence:.2f}',
                       'size': 12,
                       'anchor': 'upper_left',
                       'color': settings.TEXT_COLOR}
        
        self.cur_shapes_layer = self.viewer.add_shapes(
            bboxes, 
            name=labels_layer_name,
            scale=scale,
            face_color='transparent',
            properties=properties,
            text=text_params,
            edge_color=settings.COLOR_DEFAULT,
            shape_type='rectangle',
            edge_width=12
        )
        
        self.label2im[labels_layer_name] = image_layer_name
        self.stored_confidences[labels_layer_name] = self.confidence
        self.stored_diameters[labels_layer_name] = self.min_diameter
        self._update_cur_shapes_layer_label_and_checkbox()
        self._update_num_organoids(len(bboxes))

        if labels_layer_name.startswith("TL_Frame"):
            timelapse_name = get_timelapse_name(labels_layer_name)
            if not timelapse_name in self.timelapses:
                self.timelapses[timelapse_name] = set()
                self.timelapse_selection.addItem(timelapse_name)
                self.timelapse_selection.setCurrentText(timelapse_name)
                self.cur_timelapse_name = timelapse_name
            self.timelapses[timelapse_name].add(labels_layer_name)
        
        self.cur_shapes_layer.events.data.connect(self.shapes_event_handler)
        
        # Most likely action after loading cached detections is to select/delete/change some of them.
        self.viewer.layers[labels_layer_name].mode = 'select'
        
        return True

    def _sel_layer_changed(self, event):
        """ Is called whenever the user selects a different layer to work on. """
        cur_layer_list = list(self.viewer.layers.selection)
        if len(cur_layer_list)==0: return
        cur_seg_selected = cur_layer_list[-1]
        if self.cur_shapes_layer and cur_seg_selected.name == self.cur_shapes_layer.name: return
        # switch to values of other shapes layer if clicked
        if type(cur_seg_selected)==layers.Shapes and not cur_seg_selected.name in self.guidance_layers:
            if self.cur_shapes_layer is not None:
                self.stored_confidences[self.cur_shapes_layer.name] = self.confidence
                self.stored_diameters[self.cur_shapes_layer.name] = self.min_diameter
            self.cur_shapes_layer = cur_seg_selected
            # update min diameter text and slider with previous value of that layer
            self.min_diameter = self.stored_diameters[self.cur_shapes_layer.name]
            self.min_diameter_textbox.setText(str(self.min_diameter))
            self.min_diameter_slider.setValue(self.min_diameter)
            # update confidence text and slider with previous value of that layer
            self.confidence = self.stored_confidences[self.cur_shapes_layer.name]
            self.confidence_textbox.setText(str(self.confidence))
            self.confidence_slider.setValue(int(self.confidence*100))
            self._update_num_organoids(len(self.cur_shapes_layer.data))
            # update label and checkbox for current shapes layer
            self._update_cur_shapes_layer_label_and_checkbox()

    def _update_cur_shapes_layer_label_and_checkbox(self):
        """Update the label and checkbox for the current shapes layer name and timelapse option."""
        self.cur_shapes_layer_label.setText(f"Current shapes layer: {self.cur_shapes_layer.name if self.cur_shapes_layer else 'None'}")
        if self.cur_shapes_layer and self.cur_shapes_layer.name.startswith("TL_Frame"):
            self.apply_to_timelapse_checkbox.setVisible(True)
        else:
            self.apply_to_timelapse_checkbox.setVisible(False)

    def _added_layer(self, event):
        # get names of added layers, image and shapes
        new_image_layer_names = self._get_layer_names()
        new_shape_layer_names = self._get_layer_names(layer_type=layers.Shapes)
        new_image_layer_names = [name for name in new_image_layer_names if name not in self.image_layer_names]
        new_shape_layer_names = [name for name in new_shape_layer_names if name not in self.shape_layer_names]
        if len(new_image_layer_names)>0 : 
            self._update_added_image(new_image_layer_names)
        if len(new_shape_layer_names)>0:
            self._update_added_shapes(new_shape_layer_names)
            self.shape_layer_names = self._get_layer_names(layer_type=layers.Shapes)

        for layer in self.viewer.layers:
            layer.events.name.connect(self._on_layer_name_change)
            if type(layer) == layers.Shapes:
                layer.events.highlight.connect(self._on_shape_selected)

        # After adding the new image layers, check for cached results
        for name in new_image_layer_names:
            # Compute image hash and store it
            image_data = self.viewer.layers[name].data
            if image_data.ndim == 4:
                for i in range(image_data.shape[0]):
                    self.compute_and_check_image_hash(image_data[i], f"TL_Frame{i}_{name}")
                self.remember_choice_for_image_import = None
            elif image_data.ndim == 3 or image_data.ndim == 2:
                self.compute_and_check_image_hash(image_data, name)
                self.remember_choice_for_image_import = None
            else:
                show_error(f"Unsupported image format for layer {name}: shape {image_data.shape}")

    def compute_and_check_image_hash(self, image_data, image_name, shapes_name=None):
        image_hash = compute_image_hash(image_data)

        if shapes_name and shapes_name.startswith("TL_Frame"):
            save_name = f"{shapes_name.split('_')[1]}_{image_name}"
            self.image_hashes[save_name] = image_hash
        else:
            self.image_hashes[image_name] = image_hash
        
        # If the user has already chosen to remember their choice, use it
        if self.remember_choice_for_image_import is not None:
            if self.remember_choice_for_image_import:
                cache_file = self._check_for_cached_results(image_hash)
                if cache_file:
                    cache_data = self._load_cached_results(cache_file)
                    if cache_data:
                        self._create_shapes_from_cache(image_name, cache_data, shapes_name)
                        return True
            return False
        cache_file = self._check_for_cached_results(image_hash)
        if cache_file:
            from qtpy.QtWidgets import QMessageBox, QCheckBox, QVBoxLayout
            msg_box = QMessageBox(self)
            msg_box.setWindowTitle('Cached Results Available')
            if shapes_name and shapes_name.startswith("TL_Frame"):
                msg_box.setText(f"Found cached detection results for timelapse {image_name} ({shapes_name.split('_')[1]}). Load them?")
            else:
                msg_box.setText(f'Found cached detection results for image {image_name}. Load them?')
            msg_box.setStandardButtons(QMessageBox.Yes | QMessageBox.No)
            
            # Add a checkbox to remember the user's choice
            remember_checkbox = QCheckBox("Remember my choice for this image import")
            layout = QVBoxLayout()
            layout.addWidget(remember_checkbox)
            msg_box.setCheckBox(remember_checkbox)

            reply = msg_box.exec_()
            remember_choice = remember_checkbox.isChecked()

            # Save the user's choice if they selected "Remember"
            if remember_choice:
                self.remember_choice_for_image_import = (reply == QMessageBox.Yes)

            if reply == QMessageBox.Yes:
                cache_data = self._load_cached_results(cache_file)
                if cache_data:
                    self._create_shapes_from_cache(image_name, cache_data, shapes_name)
                    return True
        return False

    def _removed_layer(self, event):
        """ Is called whenever a layer has been deleted (by the user) and removes the layer from GUI and backend. """
        new_image_layer_names = self._get_layer_names()
        new_shape_layer_names = self._get_layer_names(layer_type=layers.Shapes)
        removed_image_layer_names = [name for name in self.image_layer_names if name not in new_image_layer_names]
        removed_shape_layer_names = [name for name in self.shape_layer_names if name not in new_shape_layer_names]
        if len(removed_image_layer_names)>0:
            self._update_removed_image(removed_image_layer_names)
            self.image_layer_names = self._get_layer_names()
        if len(removed_shape_layer_names)>0:
            self._update_remove_shapes(removed_shape_layer_names)
            self.shape_layer_names = self._get_layer_names(layer_type=layers.Shapes)

    def _preprocess(self, layer_name, img):
        """ Preprocess the current image in the viewer to improve visualisation for the user """
        img = utils.apply_normalization(img)
        self.viewer.layers[layer_name].data = img
        self.viewer.layers[layer_name].contrast_limits = (0,255)

    def _update_num_organoids(self, len_bboxes):
        """ Updates the number of organoids displayed in the viewer """
        self.num_organoids = len_bboxes
        new_text = 'Number of organoids: '+str(self.num_organoids)
        self.organoid_number_label.setText(new_text)

    def _update_detections(self, bboxes, scores, box_ids, labels_layer_name):
        """ Adds the shapes layer to the viewer or updates it if already there """
        self._update_num_organoids(len(bboxes))
        # if layer already exists
        if labels_layer_name in self.shape_layer_names:
            self.viewer.layers[labels_layer_name].data = bboxes # hack to get edge_width stay the same!
            # IMPORTANT!!! Assignment of properties is possible only in its entirety. Example code below would not work
            # self.viewer.layers[labels_layer_name].properties['box_id'] = box_ids
            # self.viewer.layers[labels_layer_name].properties['confidence'] = scores
            self.viewer.layers[labels_layer_name].properties = { 'box_id': box_ids, 
                                                                'confidence': scores}
            self.viewer.layers[labels_layer_name].edge_width = 12
            self.viewer.layers[labels_layer_name].refresh()
            self.viewer.layers[labels_layer_name].refresh_text()
            self.cur_shapes_layer = self.viewer.layers[labels_layer_name]
        # or if this is the first run
        else:
            text_params = {'string': 'ID: {box_id}\nConf.: {confidence:.2f}',
                            'size': 12,
                            'anchor': 'upper_left',
                            'color': settings.TEXT_COLOR}
            # if no organoids were found just make an empty shapes layer
            if self.num_organoids==0: 
                self.cur_shapes_layer = self.viewer.add_shapes(name=labels_layer_name,
                                                               properties={'box_id': [],'confidence': []},
                                                               text=text_params,
                                                               edge_color=settings.COLOR_DEFAULT,
                                                               face_color='transparent',
                                                               edge_width=12,
                                                               scale=self.viewer.layers[self.image_layer_name].scale[:2],)
            # otherwise make the layer and add the boxes
            else:
                properties = {'box_id': box_ids,'confidence': scores}
                self.cur_shapes_layer = self.viewer.add_shapes(bboxes, 
                                                               name=labels_layer_name,
                                                               scale=self.viewer.layers[self.image_layer_name].scale[:2],
                                                               face_color='transparent',  
                                                               properties = properties,
                                                               text = text_params,
                                                               edge_color=settings.COLOR_DEFAULT,
                                                               shape_type='rectangle',
                                                               edge_width=12) # warning generated here
                            
<<<<<<< HEAD
        # set current_edge_width so edge width is the same when users annotate - doesnt' fix new preds being added!
        self.viewer.layers[labels_layer_name].current_edge_width = 1
        self.viewer.layers[labels_layer_name].mode = 'select'
=======
            # set current_edge_width so edge width is the same when users annotate - doesnt' fix new preds being added!
            self.viewer.layers[labels_layer_name].current_edge_width = 1
        self.stored_confidences[labels_layer_name] = self.confidence
        self.stored_diameters[labels_layer_name] = self.min_diameter
        self._update_cur_shapes_layer_label_and_checkbox()
>>>>>>> e610c086

    def _check_sam(self):
        # check if SAM model exists locally and if not ask user if it's ok to download
        if not utils.return_is_file(settings.MODELS_DIR, settings.SAM_MODEL["filename"]): 
            confirm_window = ConfirmSamUpload(self)
            confirm_window.exec_()
            # if user clicks cancel return doing nothing 
            if confirm_window.result() != QDialog.Accepted: return
            # otherwise download model and display progress in progress bar
            else: 
                self.progress_box.show()
                save_loc = os.path.join(str(settings.MODELS_DIR),  settings.SAM_MODEL["filename"])
                urlretrieve(settings.SAM_MODEL["url"], save_loc, self.handle_progress)
                self.progress_box.hide()

    def _on_run_click(self):
        """ Is called whenever Run Organoid Counter button is clicked """
        # check if an image has been loaded
        if not self.image_layer_name: 
            show_info('Please load an image first and try again!')
            return
        
        self._check_sam()

        # check if model exists locally and if not ask user if it's ok to download
        if not utils.return_is_file(settings.MODELS_DIR, settings.MODELS[self.model_name]["filename"]): 
            confirm_window = ConfirmUpload(self, self.model_name)
            confirm_window.exec_()
            # if user clicks cancel return doing nothing 
            if confirm_window.result() != QDialog.Accepted: return
            # otherwise download model and display progress in progress bar
            else: 
                self.progress_box.show()
                self.organoiDL.download_model(self.model_name)
                self.progress_box.hide()
        
        # load model checkpoint
        self.organoiDL.set_model(self.model_name)
        if self.organoiDL.img_scale[0] == 0: 
            self.organoiDL.set_scale(self.viewer.layers[self.image_layer_name].scale[:2])
        
        # make sure the number of windows and downsamplings are the same
        if len(self.window_sizes) != len(self.downsampling): 
            show_info('Keep number of window sizes and downsampling the same and try again!')
            return
        
        if self.guided_mode and (not self.guidance_layer_name or self.guidance_layer_name not in self.viewer.layers):
            show_error("Guidance layer not found in the viewer. Please select a valid guidance layer.")
            return
        
        # get the current image 
        img_data = self.viewer.layers[self.image_layer_name].data

        if img_data.ndim == 3 or img_data.ndim == 2:
            if self.guided_mode and not validate_bboxes(self.viewer.layers[self.guidance_layer_name].data, img_data.shape[:2]):
                show_error(f"Bboxes from guidance layer {self.guidance_layer_name} cannot be applied to image {self.image_layer_name} with shape {img_data.shape[:2]}")
                return
            labels_layer_name = f'{self.image_layer_name}-Labels-{self.model_name}-{datetime.strftime(datetime.now(), "%H_%M_%S")}'
            self.label2im[labels_layer_name] = self.image_layer_name
            self.viewer.window._status_bar._toggle_activity_dock(True)
            self._detect_organoids(img_data, labels_layer_name)
        elif img_data.ndim == 4:
            if self.guided_mode and not validate_bboxes(self.viewer.layers[self.guidance_layer_name].data, img_data.shape[1:3]):
                show_error(f"Bboxes from guidance layer {self.guidance_layer_name} cannot be applied to image {self.image_layer_name} with shape {img_data.shape[:2]}")
                return
            timelapse_name = f'{self.image_layer_name}-Labels-{self.model_name}-{datetime.strftime(datetime.now(), "%H_%M_%S")}'
            frame_names = []
            self.viewer.window._status_bar._toggle_activity_dock(True)
            for i in progress(range(img_data.shape[0])):
                labels_layer_name = f'TL_Frame{i}_{timelapse_name}'
                self.label2im[labels_layer_name] = self.image_layer_name
                self._detect_organoids(img_data[i], labels_layer_name)
                frame_names.append(labels_layer_name)
            self.cur_timelapse_name = timelapse_name
            self.timelapses[timelapse_name] = frame_names
            self.timelapse_selection.addItem(timelapse_name)
            self.timelapse_selection.setCurrentText(timelapse_name)
        else:
            show_error(f"Wrong format for image with shapes {img_data.ndim}")
            
        self.viewer.window._status_bar._toggle_activity_dock(False)
            
        
        # check if the image is not grayscale and convert it

    def _detect_organoids(self, img_data, labels_layer_name):
        """
        Detect organoids from the image (or timelapse frame) and create a shapes layer
        """

        loaded_cached_data = self.compute_and_check_image_hash(img_data, self.label2im[labels_layer_name])
        if loaded_cached_data:
            return

        if img_data.ndim == 3:
            if img_data.shape[2] == 4:
                img_data = img_data[:, :, :3]
            img_data = rgb2gray(img_data)
            img_data = (img_data * 255).astype(np.uint8)  # Scale to 0-255 and convert to uint8
        
        # update the viewer with the new bboxes
        self.stored_confidences[labels_layer_name] = self.confidence
        self.stored_diameters[labels_layer_name] = self.min_diameter

        if labels_layer_name in self.shape_layer_names:
            show_info('Found existing labels layer. Please remove or rename it and try again!')
            return 
        
        crops = convert_boxes_from_napari_view(self.viewer.layers[self.guidance_layer_name].data).tolist() if self.guided_mode else [[0, 0, img_data.shape[0], img_data.shape[1]]]

        # run inference
        self.organoiDL.run(img_data, 
                           labels_layer_name,
                           self.window_sizes,
                           self.downsampling,
                           self.window_overlap,
                           crops)
        
        # set the confidence threshold, remove small organoids and get bboxes in format to visualize
        bboxes, scores, box_ids = self.organoiDL.apply_params(labels_layer_name, self.confidence, self.min_diameter)
        
        # update widget with results
        self._update_detections(bboxes, scores, box_ids, labels_layer_name)
        self._save_cache_results(labels_layer_name)
        # and update cur_shapes_name to newly created shapes layer

    def _on_run_segmentation(self):
        """
        Is called whether run_segmentation button is clicked
        """
        if not self.label_layer_name:
            show_error("No label layer selected. Please select a label layer and try again.")
            return
        
        if not self.label_layer_name in self.viewer.layers:
            show_error(f"Layer '{self.label_layer_name}' not found in the viewer.")
            return
        
        if not self.label2im[self.label_layer_name] in self.viewer.layers:
            show_error(f"Image layer '{self.label2im[self.label_layer_name]}' not found in the viewer. Please upload the image again")
            return
    
        self._check_sam()
        if self.organoiDL.sam_predictor is None:
            self.organoiDL.init_sam_predictor()
        
        self.viewer.window._status_bar._toggle_activity_dock(True)
        
        if self.run_for_timelapse_checkbox.isVisible() and self.run_for_timelapse_checkbox.isChecked():
            timelapse_name = get_timelapse_name(self.label_layer_name)

            if timelapse_name not in self.timelapses:
                show_error(f"Timelapse '{timelapse_name}' not found.")
                self.viewer.window._status_bar._toggle_activity_dock(False)
                return
            
            image_name = timelapse_name.split('-Labels')[0]
            
            if not image_name in self.timelapse_image_layers or self.viewer.layers[image_name].data.ndim != 4:
                show_error(f"Image layer '{image_name}' is not a timelapse. Please upload a valid timelapse image.")
                self.viewer.window._status_bar._toggle_activity_dock(False)
                return
            
            image_data = self.viewer.layers[image_name].data
            total_frames = image_data.shape[0]      
            final_image = np.zeros_like(image_data, dtype=np.uint8)

            for i in progress(range(total_frames)):
                frame_layer_name = f'TL_Frame{i}_{timelapse_name}'
                if not frame_layer_name in self.timelapses[timelapse_name] or not frame_layer_name in self.viewer.layers:
                    show_warning(f"No detection data for frame#{i}. Skipping.")
                    continue
                labels_layer = self.viewer.layers[frame_layer_name]
                bboxes = convert_boxes_from_napari_view(labels_layer.data)
                frame = image_data[i]
                if frame.shape[2] == 4:
                    frame = frame[:, :, :3]
                masks, features = self.organoiDL.run_segmentation(frame, frame_layer_name, bboxes)
                final_image[i] = collate_instance_masks(masks, color=True)
                if len(labels_layer.properties['box_id']) != masks.shape[0] or len(labels_layer.properties['confidence']) != masks.shape[0]:
                    show_error(f"Mismatch in number of masks and labels for layer {frame_layer_name}. Please rerun the segmentation.")
                    continue
                tmp_dict = labels_layer.properties.copy()
                tmp_dict.update(features)
                labels_layer.properties = tmp_dict

            segmentation_layer_name = f"Segmentation-{timelapse_name}"
            self.viewer.add_image(final_image, name=segmentation_layer_name, blending='additive')
            self.timelapse_segmentations[timelapse_name] = segmentation_layer_name

        else:

            labels_layer = self.viewer.layers[self.label_layer_name]
            bboxes = convert_boxes_from_napari_view(labels_layer.data)

            if self.label_layer_name.startswith("TL_Frame"):
                frame_idx = int(self.label_layer_name.split('_')[1][5:])
                image = self.viewer.layers[self.label2im[self.label_layer_name]].data[frame_idx]
            else:
                image = self.viewer.layers[self.label2im[self.label_layer_name]].data

            if image.shape[2] == 4:
                image = image[:, :, :3]
    
            segmentation_layer_name = f"Segmentation-{self.label_layer_name}-{datetime.strftime(datetime.now(), '%H_%M_%S')}"
    
            masks, features = self.organoiDL.run_segmentation(image, self.label_layer_name, bboxes)
    
            self.viewer.add_image(collate_instance_masks(masks, color=True), name=segmentation_layer_name, blending='additive')
            if len(labels_layer.properties['box_id']) != masks.shape[0] or len(labels_layer.properties['confidence']) != masks.shape[0]:
                show_error("Mismatch in number of masks and labels. Please rerun the segmentation.")
                return
            tmp_dict = labels_layer.properties.copy()
            tmp_dict.update(features)
            labels_layer.properties = tmp_dict
    
        self._update_detection_data_tab()
        self.viewer.window._status_bar._toggle_activity_dock(False)
        show_info("Segmentation completed and added to the viewer.")

    def _on_export_click(self):
        """
        Runs when the Export button is clicked to open the export dialog
        and handle the user's selections.
        """
        if not self.label_layer_name:
            show_error("No label layer selected. Please select a label layer and try again.")
            return
        
        label_layer = self.viewer.layers[self.label_layer_name]
        if label_layer is None:
            show_error(f"Layer '{self.label_layer_name}' not found in the viewer.")
            return
        
        lengths = [len(v) for v in label_layer.properties.values()]
        if len(set(lengths)) != 1:
            show_error("Mismatch in number of masks and labels. Please rerun the segmentation on selected layer.")
            return
        
        # Get available features from the layer properties
        available_features = []
        if hasattr(label_layer, 'properties') and label_layer.properties:
            available_features = [k for k in label_layer.properties.keys()]
        
        # Open the export dialog
        export_dialog = ExportDialog(self, available_features)
        if export_dialog.exec_() != QDialog.Accepted:
            show_warning("Export canceled.")
            return
        
        export_path = export_dialog.get_export_path()
        if not export_path:
            show_error("No export folder selected.")
            return
        export_path = Path(export_path)
        
        export_options = export_dialog.get_export_options()
        selected_features = export_dialog.get_selected_features()
        
        exported_items = []
        
        # Process export based on selected options
        if export_options['bboxes']:
            self._export_bboxes(label_layer, export_path)
            exported_items.append("bounding boxes")
        
        if export_options['instance_masks']:
            self._export_instance_masks(label_layer, export_path)
            exported_items.append("instance masks")

        if export_options['collated_mask']:
            self._export_collated_masks(label_layer, export_path)
            exported_items.append("collated mask")
        
        if export_options['features']:
            self._export_features(label_layer, export_path, selected_features)
            exported_items.append("features")
        
        if exported_items:
            show_info(f"Export completed successfully to {str(export_path)}\nExported: {', '.join(exported_items)}")
        else:
            show_warning("No items were selected for export.")

    def _export_bboxes(self, label_layer, export_path: Path):
        """Export bounding boxes to JSON file"""
        bboxes = label_layer.data
        
        if len(bboxes) == 0: 
            show_warning('No organoids detected! Skipping bounding box export.')
            return
        
        # Check for multi-annotation mode
        if self.multi_annotation_mode:
            # Get the edge colors for all bounding boxes
            edge_colors = label_layer.edge_color
            labels = []

            # Check if all bounding boxes have their edge color set
            green = np.array(settings.COLOR_CLASS_1)
            blue = np.array(settings.COLOR_CLASS_2)

            all_colored = True
            for edge_color in edge_colors:
                if not (np.allclose(edge_color[:3], green[:3]) or np.allclose(edge_color[:3], blue[:3])):
                    all_colored = False
                    break

            if not all_colored:
                show_warning('Not all bounding boxes have a color assigned. Using default labels.')
                labels = [0] * len(bboxes)
            else:
                # Assign organoid label based on edge_color
                for edge_color in edge_colors:
                    if np.allclose(edge_color[:3], green[:3]):
                        labels.append(0)  # Label for green
                    elif np.allclose(edge_color[:3], blue[:3]):
                        labels.append(1)  # Label for blue
                    else:
                        labels.append(0)  # Default label
        else:
            # Single annotation mode: all bounding boxes get a default label
            labels = [0] * len(bboxes)

        data_json = utils.get_bboxes_as_dict(
            bboxes, 
            label_layer.properties['box_id'],
            label_layer.properties['confidence'],
            label_layer.scale,
            labels=labels
        )
            
        # Write bbox coordinates to json
        json_file_path = export_path / f"{self.label_layer_name}_bboxes.json"
        utils.write_to_json(json_file_path, data_json)

    def _export_instance_masks(self, label_layer, export_path: Path):
        """Export instance masks to NPY"""
        
        instance_masks = self.organoiDL.pred_masks[self.label_layer_name]
        if len(instance_masks) == 0:
            show_warning("No masks found for segmentation. Skipping mask export.")
            return
        
        # Export instance masksy
        box_ids = label_layer.properties['box_id']
        mask_dict = {int(box_ids[i]): instance_masks[i] for i in range(len(instance_masks))}
            
        instance_mask_file_path = export_path / f"{self.label_layer_name}_instance_masks.npy"
        np.save(instance_mask_file_path, mask_dict)

    def _export_collated_masks(self, label_layer, export_path: Path):
        """Export collated mask to NPY"""
        
        instance_masks = self.organoiDL.pred_masks[self.label_layer_name]
        if len(instance_masks) == 0:
            show_warning("No masks found for segmentation. Skipping mask export.")
            return

        collated_mask = collate_instance_masks(instance_masks)
        collated_mask_file_path = export_path / f"{self.label_layer_name}_collated_mask.npy"
        np.save(collated_mask_file_path, collated_mask)

    def _export_features(self, label_layer, export_path: Path, selected_features):
        """Export selected features to CSV"""
        # Extract only the selected features
        features_to_export = {}
        for feature in selected_features:
            if feature in label_layer.properties:
                features_to_export[feature] = label_layer.properties[feature]
            elif feature == "Bounding box":
                features_to_export[feature] = convert_boxes_from_napari_view(label_layer.data).tolist()
            else:
                show_error(f"Feature '{feature}' not found in the layer properties.")
        
        # Convert to pandas DataFrame
        if features_to_export:
            df = pd.DataFrame(features_to_export)
            features_file_path = export_path / f"{self.label_layer_name}_features.csv"
            df.to_csv(features_file_path, index=False)
        else:
            show_warning("No features selected for export or no features available.")

    def _on_model_selection_changed(self):
        """ Is called when user selects a new model from the dropdown menu. """
        self.model_name = self.model_selection.currentText()

    def _on_choose_model_clicked(self):
        """ Is called whenever browse button is clicked for model selection """
        # called when the user hits the 'browse' button to select a model
        fd = QFileDialog()
        fd.setFileMode(QFileDialog.AnyFile)
        if fd.exec_():
            model_path = fd.selectedFiles()[0]
        import shutil
        shutil.copy2(model_path, settings.MODELS_DIR)
        model_name = utils.add_to_dict(model_path)
        self.model_selection.addItem(model_name)

    def _on_window_sizes_changed(self):
        """ Is called whenever user changes the window sizes text box """
        new_window_sizes = self.window_sizes_textbox.text()
        new_window_sizes = new_window_sizes.split(',')
        self.window_sizes = [int(win_size) for win_size in new_window_sizes]

    def _on_downsampling_changed(self):
        """ Is called whenever user changes the downsampling text box """
        new_downsampling = self.downsampling_textbox.text()
        new_downsampling = new_downsampling.split(',')
        self.downsampling = [int(ds) for ds in new_downsampling]

    def _rerun(self):
        """ Is called whenever user changes one of the two parameter sliders """
        # check if OrganoiDL instance exists - create it if not and set there current boxes, scores and ids
        if not self.cur_shapes_layer:
            raise ValueError("No current shapes layer found for rerun.")    
        if self.organoiDL.img_scale[0]==0: self.organoiDL.set_scale(self.cur_shapes_layer.scale)

        # make sure to add info to cur_shapes_layer.metadata to differentiate this action from when user adds/removes boxes
        with utils.set_dict_key( self.cur_shapes_layer.metadata, 'napari-organoid-counter:_rerun', True):
            # first update bboxes in organoiDLin case user has added/removed
            if self.apply_to_timelapse_checkbox.isVisible() and self.apply_to_timelapse_checkbox.isChecked():
                if not self.cur_shapes_layer.name.startswith("TL_Frame"):
                    show_error("Internal error: Timelapse checkbox is checked but current layer is not a timelapse frame.")
                timelapse_name = get_timelapse_name(self.cur_shapes_layer.name)
                if timelapse_name not in self.timelapses or self.cur_shapes_layer.name in self.timelapses:
                    show_error(f"Internal error: unknown timelapse or frame name {timelapse_name}")
                    return
                old_shape_layer_name = self.cur_shapes_layer.name
                for frame_name in self.timelapses[timelapse_name]:
                    self.organoiDL.update_bboxes_scores(frame_name,
                                                self.viewer.layers[frame_name].data, 
                                                self.viewer.layers[frame_name].properties['confidence'],
                                                self.viewer.layers[frame_name].properties['box_id'],
                                                self.stored_confidences[frame_name],
                                                self.stored_diameters[frame_name]
                                            )
                    bboxes, scores, box_ids = self.organoiDL.apply_params(frame_name, self.confidence, self.min_diameter)
                    self._update_detections(bboxes, scores, box_ids, frame_name)
                self.cur_shapes_layer = self.viewer.layers[old_shape_layer_name]
                self._update_num_organoids(len(self.cur_shapes_layer.data))
                self._update_cur_shapes_layer_label_and_checkbox()
            else:
                self.organoiDL.update_bboxes_scores(self.cur_shapes_layer.name,
                                                self.cur_shapes_layer.data, 
                                                self.cur_shapes_layer.properties['confidence'],
                                                self.cur_shapes_layer.properties['box_id'],
                                                self.stored_confidences[self.cur_shapes_layer.name],
                                                self.stored_diameters[self.cur_shapes_layer.name]
                                            )
                bboxes, scores, box_ids = self.organoiDL.apply_params(self.cur_shapes_layer.name, self.confidence, self.min_diameter)
                self._update_detections(bboxes, scores, box_ids, self.cur_shapes_layer.name)

    def _on_diameter_slider_changed(self):
        """ Is called whenever user changes the Minimum Diameter slider """
        # get current value
        if self.diameter_textbox_changed: return
        self.min_diameter = self.min_diameter_slider.value()
        self.diameter_slider_changed = True
        if int(self.min_diameter_textbox.text())!= self.min_diameter:
            self.min_diameter_textbox.setText(str(self.min_diameter))
        self.diameter_slider_changed = False
        # check if no labels loaded yet
        if len(self.shape_layer_names)==0: return
        self._rerun() 
    
    def _on_diameter_textbox_changed(self):
        """ Is called whenever user changes the minimum diameter from the textbox """
        # check if no labels loaded yet
        if self.diameter_slider_changed: return
        self.min_diameter = int(self.min_diameter_textbox.text())
        self.diameter_textbox_changed = True
        if self.min_diameter_slider.value() != self.min_diameter:
            self.min_diameter_slider.setValue(self.min_diameter)
        self.diameter_textbox_changed = False
        if len(self.shape_layer_names)==0: return
        self._rerun()

    def _on_confidence_slider_changed(self):
        """ Is called whenever user changes the confidence slider """
        if self.confidence_textbox_changed: return
        self.confidence = self.confidence_slider.value()/100
        self.confidence_slider_changed = True
        if float(self.confidence_textbox.text()) != self.confidence:
            self.confidence_textbox.setText(str(self.confidence))
        self.confidence_slider_changed = False
        # check if no labels loaded yet
        if len(self.shape_layer_names)==0: return
        self._rerun()

    def _on_confidence_textbox_changed(self):
        """ Is called whenever user changes the confidence value from the textbox """
        if self.confidence_slider_changed: return
        self.confidence = float(self.confidence_textbox.text())
        slider_conf_value = int(self.confidence*100)
        self.confidence_textbox_changed = True
        if self.confidence_slider.value() != slider_conf_value:
            self.confidence_slider.setValue(slider_conf_value)
        self.confidence_textbox_changed = False
        if len(self.shape_layer_names)==0: return
        self._rerun()

    def _on_image_selection_changed(self):
        """ Is called whenever a new image has been selected from the drop down box """
        self.image_layer_name = self.image_layer_selection.currentText()
    
    def _on_reset_click(self):
        """ Is called whenever Reset Configs button is clicked """
        # reset params
        self.min_diameter = 30
        self.confidence = 0.8
        vis_confidence = int(self.confidence*100)
        self.min_diameter_slider.setValue(self.min_diameter)
        self.confidence_slider.setValue(vis_confidence)
        if self.image_layer_name:
            # reset to original image
            self.viewer.layers[self.image_layer_name].data = self.original_images[self.image_layer_name]
            self.viewer.layers[self.image_layer_name].contrast_limits = self.original_contrast[self.image_layer_name]

    def _on_screenshot_click(self):
        """ Is called whenever Take Screenshot button is clicked """
        screenshot=self.viewer.screenshot()
        if not self.image_layer_name: potential_name = datetime.now().strftime("%d%m%Y%H%M%S")+'screenshot.png'
        else: potential_name = self.image_layer_name+datetime.now().strftime("%d%m%Y%H%M%S")+'_screenshot.png'
        fd = QFileDialog()
        name,_ = fd.getSaveFileName(self, 'Save File', potential_name, 'Image files (*.png);;(*.tiff)') #, 'CSV Files (*.csv)')
        if name: imsave(name, screenshot)

    def on_annotation_mode_changed(self, index):
        """Callback for dropdown selection."""
        if index == 0:  # Single Annotation
            self.multi_annotation_mode = False
            # self.single_annotation_mode = True
            show_info("Switched to Single Annotation mode.")
        elif index == 1:  # Multi Annotation
            self.multi_annotation_mode = True
            # self.single_annotation_mode = False
            show_info("Switched to Multi Annotation mode.")

    def _on_custom_labels_click(self):
        """
        Called when user clicks on button to add custom organoid annotation to image
        """
        
        if not self.guided_mode:
            if not self.image_layer_name: 
                show_error('Cannot assign custom label to image. Please load an image first!')
                return

            img_data = self.viewer.layers[self.image_layer_name].data
            loaded_cached_data = self.compute_and_check_image_hash(img_data, self.image_layer_name)
            if loaded_cached_data:
                return
            
            if self.organoiDL.img_scale[0] == 0:
                self.organoiDL.set_scale(self.viewer.layers[self.image_layer_name].scale[:2])

            new_layer_name = f'{self.image_layer_name}-Labels-Custom-{datetime.strftime(datetime.now(), "%H_%M_%S")}'
            properties = {'box_id': [],'confidence': []}
            text_params = {'string': 'ID: {box_id}\nConf.: {confidence:.2f}',
                        'size': 12,
                        'anchor': 'upper_left',
                        'color': settings.TEXT_COLOR}
            edge_color = settings.COLOR_DEFAULT
            img_data = self.viewer.layers[self.image_layer_name].data

            if self.image_layer_name in self.timelapse_image_layers:
                # Add custom labels for timelapse
                timelapse_name = f'{self.image_layer_name}-Labels-Custom-'
                if not timelapse_name in self.timelapses:
                    self.timelapses[timelapse_name] = []
                    self.cur_timelapse_name = timelapse_name
                    self.timelapse_selection.addItem(timelapse_name)
                    self.timelapse_selection.setCurrentText(timelapse_name)

                from qtpy.QtWidgets import QMessageBox
                msg_box = QMessageBox(self)
                msg_box.setWindowTitle("Create Custom Labels for Timelapse")
                msg_box.setText("Do you want to create custom labels for all frames in the timelapse?")
                msg_box.setStandardButtons(QMessageBox.Yes | QMessageBox.No)
                reply = msg_box.exec_()
                if reply == QMessageBox.Yes:
                    # Create a labels layer for each frame
                    for i in range(img_data.shape[0]):
                        frame_layer_name = f'TL_Frame{i}_{timelapse_name}'
                        if not frame_layer_name in self.timelapses[timelapse_name]:
                            self.label2im[frame_layer_name] = f"TL_Frame{i}_{self.image_layer_name}"
                            self.organoiDL.next_id[frame_layer_name] = 0
                            new_layer = self.viewer.add_shapes(
                                name=frame_layer_name,
                                scale=self.viewer.layers[self.image_layer_name].scale[:2],
                                face_color='transparent',
                                properties=properties.copy(),
                                text=text_params,
                                edge_color=edge_color,
                                shape_type='rectangle',
                                edge_width=12
                            )                
                            self.stored_confidences[frame_layer_name] = self.confidence
                            self.stored_diameters[frame_layer_name] = self.min_diameter
                            self.timelapses[timelapse_name].append(frame_layer_name)
                    self._on_frame_change()            
                else:
                    # Create a labels layer for the current frame only
                    if not hasattr(self.viewer.dims, "current_step") or len(self.viewer.dims.current_step) == 0:
                        show_error("Internal error: Unable to determine current frame index.")
                        return
                    cur_frame = self.viewer.dims.current_step[0]
                    if cur_frame >= img_data.shape[0]:
                        show_error(f"Current frame index {cur_frame} exceeds the number of frames in the image.")
                        return
                    frame_layer_name = f'TL_Frame{cur_frame}_{self.image_layer_name}-Labels-Custom-'
                    if frame_layer_name in self.timelapses[timelapse_name]:
                        show_warning(f"Layer '{frame_layer_name}' already exists.")
                        return
                    self.label2im[frame_layer_name] = f"TL_Frame{cur_frame}_{self.image_layer_name}"
                    self.organoiDL.next_id[frame_layer_name] = 0
                    new_layer = self.viewer.add_shapes(
                        name=frame_layer_name,
                        scale=self.viewer.layers[self.image_layer_name].scale[:2],
                        face_color='transparent',
                        properties=properties.copy(),
                        text=text_params,
                        edge_color=edge_color,
                        shape_type='rectangle',
                        edge_width=12
                    )
                    self.timelapses[timelapse_name].append(frame_layer_name)
                    self.stored_confidences[frame_layer_name] = self.confidence
                    self.stored_diameters[frame_layer_name] = self.min_diameter
            else:
                self.label2im[new_layer_name] = self.image_layer_name
                self.organoiDL.next_id[new_layer_name] = 0
                new_layer = self.viewer.add_shapes( 
                    name=new_layer_name,
                    scale=self.viewer.layers[self.image_layer_name].scale[:2],
                    face_color='transparent',  
                    properties = properties,
                    text = text_params,
                    edge_color=edge_color,
                    shape_type='rectangle',
                    edge_width=12
                )
                self.stored_confidences[new_layer_name] = self.confidence
                self.stored_diameters[new_layer_name] = self.min_diameter

            self.cur_shapes_layer = new_layer
            
            self._update_num_organoids(len(self.cur_shapes_layer.data))
            self._update_cur_shapes_layer_label_and_checkbox()
            self.cur_shapes_layer.current_edge_width = 12
            self._save_cache_results(self.cur_shapes_layer.name)

        else:
            new_layer_name = f'Guidance-{datetime.strftime(datetime.now(), "%H_%M_%S")}'
            self.guidance_layers.add(new_layer_name)
            properties = {}
            text_params = {}
            edge_color = settings.COLOR_CLASS_1
            self.viewer.add_shapes( 
                    name=new_layer_name,
                    scale=self.viewer.layers[self.image_layer_name].scale[:2],
                    face_color='transparent',  
                    properties = properties,
                    text = text_params,
                    edge_color=edge_color,
                    shape_type='rectangle',
<<<<<<< HEAD
                    edge_width=12)
        self.cur_shapes_layer.mode = 'add_rectangle'
        self.cur_shapes_layer.current_edge_width = 12
        self._save_cache_results(self.cur_shapes_name)
=======
                    edge_width=12
            )
>>>>>>> e610c086

    def _update_added_image(self, added_items):
        """
        Update the selection box with new images if images have been added and update the self.original_images and self.original_contrast dicts.
        Set the latest added image to the current working image (self.image_layer_name)
        """
        for layer_name in added_items:
            self.image_layer_names.append(layer_name)
            if not layer_name.startswith('Segmentation-') and not layer_name.startswith('TL_'):
                #try:
                image_data = self.viewer.layers[layer_name].data
                if image_data.ndim == 4:
                    self.timelapse_image_layers.add(layer_name)
                    timelapse_name = f'{layer_name}-Labels-Cache-{datetime.strftime(datetime.now(), "%H_%M_%S")}'
                    for i in range(image_data.shape[0]):
                        shapes_name = f'TL_Frame{i}_{timelapse_name}'
                        self.compute_and_check_image_hash(image_data[i], layer_name, shapes_name)
                    self._preprocess(layer_name, image_data)
                    self._on_frame_change()
                elif image_data.ndim == 3 or image_data.ndim == 2:
                    self.compute_and_check_image_hash(image_data, layer_name)
                else:
                    show_error(f"Unsupported image format for layer {layer_name}: shape {image_data.shape}")
                    continue
                self.remember_choice_for_image_import = None
                self._preprocess(layer_name, image_data)
                self.image_layer_selection.addItem(layer_name)
                self.image_layer_name = layer_name
                self.image_layer_selection.setCurrentText(self.image_layer_name)

            self.original_images[layer_name] = self.viewer.layers[layer_name].data
            self.original_contrast[layer_name] = self.viewer.layers[self.image_layer_name].contrast_limits

    def _update_removed_image(self, removed_layers):
        """
        Update the selection box by removing image names if image has been deleted and remove items from self.original_images and self.original_contrast dicts.
        """
        # update drop-down selection box and remove image from dict
        for removed_layer in removed_layers:
            item_id = self.image_layer_selection.findText(removed_layer)
            if removed_layer in self.timelapse_image_layers:
                self.timelapse_image_layers.remove(removed_layer)
            if item_id >= 0:
                self.image_layer_selection.removeItem(item_id)
            self.original_images.pop(removed_layer)
            self.original_contrast.pop(removed_layer)

    def _update_added_shapes(self, added_items):
        """
        Update the selection box by shape layer names if it they have been added, update current working shape layer and instantiate OrganoiDL if not already there
        """
        # update the drop down box displaying shape layer names for saving

        for layer_name in added_items:
            self.shape_layer_names.append(layer_name)
            if layer_name in self.guidance_layers:
                self.guidance_selection.addItem(layer_name)
                self.guidance_layer_name = layer_name
                self.guidance_selection.setCurrentText(self.guidance_layer_name)
                self.guided_mode = True
            else:
                self.segmentation_image_layer_selection.addItem(layer_name)
                self.cur_shapes_layer = self.viewer.layers[layer_name]
                self._update_num_organoids(len(self.cur_shapes_layer.data))
                self.cur_shapes_layer.events.data.connect(self.shapes_event_handler)
                self.cur_shapes_layer.events.highlight.connect(self._on_shape_selected)
                self.cur_shapes_layer.events.name.connect(self._on_layer_name_change)
                # update label and checkbox for current shapes layer
                self._update_cur_shapes_layer_label_and_checkbox()
        
    def _update_remove_shapes(self, removed_layers):
        """
        Update the selection box by removing shape layer names if it they been deleted and set 
        """
        # update selection box by removing image names if image has been deleted       
        for removed_name in removed_layers:
            if removed_name in self.guidance_layers:
                self.guidance_layers.remove(removed_name)
                item_id = self.guidance_selection.findText(removed_name)
                if item_id >= 0:
                    self.guidance_selection.removeItem(item_id)
                if removed_name == self.guidance_layer_name:
                    self.guided_mode = False
                    self.guidance_layer_name = None
            else:
                item_id = self.segmentation_image_layer_selection.findText(removed_name)
                self.segmentation_image_layer_selection.removeItem(item_id)
                self.label2im.pop(removed_name, None)
                self.stored_confidences.pop(removed_name, None)
                self.stored_diameters.pop(removed_name, None)

                if removed_name.startswith('TL_Frame'):
                    timelapse_name = get_timelapse_name(removed_name)
                    if timelapse_name in self.timelapses:
                        self.timelapses[timelapse_name].remove(removed_name)
                        if len(self.timelapses[timelapse_name]) == 0:
                            if self.cur_timelapse_name == timelapse_name:
                                self.cur_timelapse_name = None
                            del self.timelapses[timelapse_name]
                            self.timelapse_segmentations.pop(timelapse_name, None)
                            item_id = self.timelapse_selection.findText(timelapse_name)
                            if item_id >= 0:
                                self.timelapse_selection.removeItem(item_id)
                    else:
                        show_error(f"Corresponding timelapse '{timelapse_name}' not found.")

                if self.cur_shapes_layer and removed_name==self.cur_shapes_layer.name: 
                    self._update_num_organoids(0)
                    self.cur_shapes_layer = None
                    self._update_cur_shapes_layer_label_and_checkbox()
                self.organoiDL.remove_shape_from_dict(removed_name)

    def shapes_event_handler(self, event):
        """
        This function will be called every time the current shapes layer data changes
        """
        # make sure this stuff isn't done if data in the layer has been changed by the sliders - only by the users
        key = 'napari-organoid-counter:_rerun'
        if key in self.cur_shapes_layer.metadata: 
            return
        
        # get new ids, new boxes and update the number of organoids
        new_ids = self.cur_shapes_layer.properties['box_id']
        new_bboxes = self.cur_shapes_layer.data
        new_scores = self.cur_shapes_layer.properties['confidence']
        if len(new_ids) != len(new_scores):
            show_error('Number of IDs and scores do not match!')
            return
    
        self._update_num_organoids(len(new_ids))
        curr_next_id = self.organoiDL.next_id[self.cur_shapes_layer.name]
        
        # check if duplicate ids
        if len(new_ids) > len(set(new_ids)) or np.isnan(new_ids).any():
            used_id = set()
            for idx, id_val in enumerate(new_ids):
                if id_val in used_id or np.isnan(id_val):
                    new_ids[idx] = int(curr_next_id)
                    used_id.add(curr_next_id)
                    curr_next_id += 1
                    new_scores[idx] = 1.0
                else:
                    used_id.add(id_val)


        new_ids = list(map(int, new_ids))
        self.organoiDL.update_bboxes_scores(self.cur_shapes_layer.name, new_bboxes, new_scores, new_ids, 
                                            self.stored_confidences[self.cur_shapes_layer.name], 
                                            self.stored_diameters[self.cur_shapes_layer.name]
                                        )
        self._save_cache_results(self.cur_shapes_layer.name)

        # set new properties to shapes layer
        self.cur_shapes_layer.properties = { 'box_id': new_ids, 'confidence': new_scores }
        # refresh text displayed
        self.cur_shapes_layer.refresh()
        self.cur_shapes_layer.refresh_text()

    def _setup_input_widget(self):
        """
        Sets up the GUI part which corresponds to the input configurations
        """
        # setup all the individual boxes
        input_box = self._setup_input_box()
        guidance_box = self._setup_guidance_box()  # Add guidance selector
        model_box = self._setup_model_box()
        window_sizes_box = self._setup_window_sizes_box()
        downsampling_box = self._setup_downsampling_box()
        run_box = self._setup_run_box()
        annotation_mode_box = self._setup_annotation_mode_box()  # Annotation mode dropdown to select single or multi-annotation
        self._setup_progress_box()

        # and add all these to the layout
        input_widget = QGroupBox('Input configurations')
        vbox = QVBoxLayout()
        vbox.addLayout(input_box)
        vbox.addLayout(guidance_box)  # Add guidance selector to layout
        vbox.addLayout(model_box)
        vbox.addLayout(window_sizes_box)
        vbox.addLayout(downsampling_box)
        vbox.addLayout(run_box)
        vbox.addLayout(annotation_mode_box)  # Add the annotation dropdown
        vbox.addWidget(self.progress_box)
        input_widget.setLayout(vbox)
        return input_widget

    def _setup_guidance_box(self):
        """
        Sets up the GUI part where the guidance type is selected.
        """
        hbox = QHBoxLayout()
        # setup label
        guidance_label = QLabel('Guidance layer: ', self)
        guidance_label.setAlignment(Qt.AlignCenter | Qt.AlignVCenter)
        # setup drop down option for selecting guidance type
        self.guidance_selection = QComboBox()
        self.guidance_selection.addItem('None')
        
        self.guidance_selection.currentIndexChanged.connect(self._on_guidance_selection_changed)
        # and add all these to the layout
        hbox.addWidget(guidance_label, 2)
        hbox.addWidget(self.guidance_selection, 4)
        return hbox

    def _on_guidance_selection_changed(self, index):
        """
        Callback for when the guidance selection changes.
        """
        if self.guidance_selection.currentText() == 'None':
            self.guided_mode = False
            self.guidance_layer_name = None
        else:
            self.guided_mode = True
            self.guidance_layer_name = self.guidance_selection.currentText()

    def _setup_output_widget(self):
        """
        Sets up the GUI part which corresposnds to the parameters and outputs
        """
        # setup all the individual boxes
        self.organoid_number_label = QLabel('Number of organoids: '+str(self.num_organoids), self)
        self.organoid_number_label.setAlignment(Qt.AlignCenter | Qt.AlignVCenter)
        self.cur_shapes_layer_label = QLabel('Modified labels layer: None', self)
        self.cur_shapes_layer_label.setAlignment(Qt.AlignCenter | Qt.AlignVCenter)
        self.apply_to_timelapse_checkbox = QCheckBox("Apply to entire timelapse")
        self.apply_to_timelapse_checkbox.setChecked(False)
        self.apply_to_timelapse_checkbox.setVisible(False)
        # and add all these to the layout
        output_widget = QGroupBox('Parameters and outputs')
        vbox = QVBoxLayout()
        # Add current shapes layer label and timelapse checkbox above sliders
        vbox.addWidget(self.cur_shapes_layer_label)
        vbox.addLayout(self._setup_min_diameter_box())
        vbox.addLayout(self._setup_confidence_box() )
        vbox.addWidget(self.apply_to_timelapse_checkbox)
        vbox.addWidget(self.organoid_number_label)
        vbox.addLayout(self._setup_reset_box())
        
        output_widget.setLayout(vbox)
        return output_widget

    def _setup_input_box(self):
        """
        Sets up the GUI part where the input image is defined
        """
        #self.input_box = QGroupBox()
        hbox = QHBoxLayout()
        # setup label
        image_label = QLabel('Image: ', self)
        image_label.setAlignment(Qt.AlignCenter | Qt.AlignVCenter)
        # setup drop down option for selecting which image to process
        self.image_layer_selection = QComboBox()
        if self.image_layer_names is not None:
            for name in self.image_layer_names: 
                if not name.startswith('Segmentation-') and not name.startswith('TL_'):
                    self.image_layer_selection.addItem(name)
        #self.image_layer_selection.setItemText(self.image_layer_name)
        self.image_layer_selection.currentIndexChanged.connect(self._on_image_selection_changed)
        # and add all these to the layout
        hbox.addWidget(image_label, 2)
        hbox.addWidget(self.image_layer_selection, 4)
        return hbox

    def _setup_model_box(self):
        """
        Sets up the GUI part where the model is selected from a drop down menu.
        """
        hbox = QHBoxLayout()
        # setup the label
        model_label = QLabel('Model: ', self)
        model_label.setAlignment(Qt.AlignCenter | Qt.AlignVCenter)

        # setup the browse files button
        fileOpenButton = QPushButton('Add custom model', self)
        fileOpenButton.show()
        fileOpenButton.clicked.connect(self._on_choose_model_clicked)
        
        # setup drop down option for selecting which image to process
        self.model_selection = QComboBox()
        for name in settings.MODELS.keys(): self.model_selection.addItem(name)
        self.model_selection.setCurrentIndex(self.model_id)
        self.model_selection.currentIndexChanged.connect(self._on_model_selection_changed)
        
        # and add all these to the layout
        hbox.addWidget(model_label, 2)
        hbox.addWidget(self.model_selection, 4)
        hbox.addWidget(fileOpenButton, 4)
        return hbox

    def _setup_window_sizes_box(self):
        """
        Sets up the GUI part where the window sizes parameters are set
        """
        #self.window_sizes_box = QGroupBox()
        hbox = QHBoxLayout()
        info_text = ("Typically a ratio of 512 to 1 between window size and downsampling rate will give good results, (larger window \n"
                    "sizes can lead to a drop in performance). Note that small window sizes will signicantly impact the runtime of the \n"
                    "algorithm. For organoids of different sizes consider setting multiple windows sizes. Hit Enter for the change to \n"
                    "take effect.")
        # setup label
        window_sizes_label = QLabel('Window sizes: [size1, size2, ...]', self)
        window_sizes_label.setAlignment(Qt.AlignCenter | Qt.AlignVCenter)
        window_sizes_label.setToolTip(info_text)
        # setup textbox
        self.window_sizes_textbox = QLineEdit(self)
        text = [str(window_size) for window_size in self.window_sizes]
        text = ','.join(text)
        self.window_sizes_textbox.setText(text)
        self.window_sizes_textbox.returnPressed.connect(self._on_window_sizes_changed)
        self.window_sizes_textbox.setToolTip(info_text)
        # and add all these to the layout
        hbox.addWidget(window_sizes_label)
        hbox.addWidget(self.window_sizes_textbox)   
        #self.window_sizes_box.setLayout(hbox)   
        #self.window_sizes_box.setStyleSheet("border: 0px")  
        return hbox
    
    def _setup_downsampling_box(self):
        """
        Sets up the GUI part where the downsampling parameters are set
        """
        #self.downsampling_box = QGroupBox()
        hbox = QHBoxLayout()
        info_text = ("To detect large organoids (and ignore smaller structures) you can increase the downsampling rate. \n"
                    "If your organoids are small and are being missed by the algorithm, consider reducing the downsampling\n"
                    "rate. The number of downsampling inputs should match the number of windows sizes. Hit Enter for the \n"
                    "change to take effect. See window sizes for more info.")

        # setup label
        downsampling_label = QLabel('Downsampling: [ds1, ds2, ...]', self)
        downsampling_label.setAlignment(Qt.AlignCenter | Qt.AlignVCenter)
        downsampling_label.setToolTip(info_text)
        # setup textbox
        self.downsampling_textbox = QLineEdit(self)
        text = [str(ds) for ds in self.downsampling]
        text = ','.join(text)
        self.downsampling_textbox.setText(text)
        self.downsampling_textbox.returnPressed.connect(self._on_downsampling_changed)
        self.downsampling_textbox.setToolTip(info_text)
        # and add all these to the layout
        hbox.addWidget(downsampling_label)
        hbox.addWidget(self.downsampling_textbox) 
        #self.downsampling_box.setLayout(hbox)
        #self.downsampling_box.setStyleSheet("border: 0px") 
        return hbox

    def _setup_run_box(self):
        """
        Sets up the GUI part where the user hits the run button
        """
        vbox = QVBoxLayout()
        
        # Button layout
        hbox = QHBoxLayout()
        hbox.addStretch(1)
        run_btn = QPushButton("Run Organoid Counter")
        run_btn.clicked.connect(self._on_run_click)
        run_btn.setStyleSheet("border: 0px")
        hbox.addWidget(run_btn)
        hbox.addStretch(1)
        vbox.addLayout(hbox)

        # Custom labels and detection guidance
        hbox_custom = QHBoxLayout()
        custom_btn = QPushButton("Add custom labels")
        custom_btn.clicked.connect(self._on_custom_labels_click)
        custom_btn.setStyleSheet("border: 0px")
        detection_guidance_checkbox = QCheckBox("Detection guidance")
        detection_guidance_checkbox.setChecked(False)
        detection_guidance_checkbox.stateChanged.connect(self._on_detection_guidance_checkbox_changed)
        hbox_custom.addStretch(1)
        hbox_custom.addWidget(custom_btn)
        hbox_custom.addSpacing(15)
        hbox_custom.addWidget(detection_guidance_checkbox)
        hbox_custom.addStretch(1)
        vbox.addLayout(hbox_custom)
        
        # Cache checkbox
        cache_hbox = QHBoxLayout()
        cache_hbox.addStretch(1)
        self.cache_checkbox = QCheckBox("Cache results")
        self.cache_checkbox.setChecked(self.cache_enabled)
        self.cache_checkbox.stateChanged.connect(self._on_cache_checkbox_changed)
        cache_hbox.addWidget(self.cache_checkbox)
        cache_hbox.addStretch(1)
        vbox.addLayout(cache_hbox)
        
        return vbox

    def _on_cache_checkbox_changed(self, state):
        """Called when cache checkbox is toggled"""
        self.cache_enabled = (state == Qt.Checked)

    def _on_detection_guidance_checkbox_changed(self, state):
        """
        Called when the detection guidance checkbox is toggled.
        """
        self.guided_mode = (state == Qt.Checked)

    def _setup_annotation_mode_box(self):
        """
        Sets up the GUI part where the annotation mode is selected.
        """
        hbox = QHBoxLayout()

        # Label
        annotation_mode_label = QLabel("Annotation Mode:", self)
        hbox.addWidget(annotation_mode_label)

        # Dropdown
        self.annotation_mode_dropdown = QComboBox()
        self.annotation_mode_dropdown.addItems(["Single Annotation", "Multi Annotation"])
        self.annotation_mode_dropdown.currentIndexChanged.connect(self.on_annotation_mode_changed)
        hbox.addWidget(self.annotation_mode_dropdown)
        
        return hbox

    def _setup_progress_box(self):
        """
        Sets up the GUI part which appears when the model is being downloaded.
        This should only happen once for each model whihc is then stored in cache. 
        """
        self.progress_box = QGroupBox()
        hbox = QHBoxLayout()
        download_label = QLabel('Downloading model progress: ', self)
        download_label.setAlignment(Qt.AlignCenter | Qt.AlignVCenter)
        self.progress_bar = QProgressBar(self) # creating progress bar
        hbox.addWidget(download_label)
        hbox.addWidget(self.progress_bar)
        self.progress_box.setLayout(hbox)
        self.progress_box.hide()

    def _setup_min_diameter_box(self):
        """
        Sets up the GUI part where the minimum diameter parameter is displayed
        """
        hbox = QHBoxLayout()
        # setup the min diameter slider
        self.min_diameter_slider = QSlider(Qt.Horizontal)
        self.min_diameter_slider.setMinimum(10)
        self.min_diameter_slider.setMaximum(100)
        self.min_diameter_slider.setSingleStep(10)
        self.min_diameter_slider.setValue(self.min_diameter)
        self.min_diameter_slider.valueChanged.connect(self._on_diameter_slider_changed)
        # setup the label
        min_diameter_label = QLabel('Minimum Diameter [um]: ', self)
        min_diameter_label.setAlignment(Qt.AlignCenter | Qt.AlignVCenter)
        # setup text box
        self.min_diameter_textbox = QLineEdit(self)
        self.min_diameter_textbox.setText(str(self.min_diameter))
        self.min_diameter_textbox.returnPressed.connect(self._on_diameter_textbox_changed)  
        # and add all these to the layout
        hbox.addWidget(min_diameter_label, 4)
        hbox.addWidget(self.min_diameter_textbox, 1)
        hbox.addWidget(self.min_diameter_slider, 5)
        return hbox

    def _setup_confidence_box(self):
        """
        Sets up the GUI part where the confidence parameter is displayed
        """
        hbox = QHBoxLayout()
        # setup confidence slider
        self.confidence_slider = QSlider(Qt.Horizontal)
        self.confidence_slider.setMinimum(5)
        self.confidence_slider.setMaximum(100)
        self.confidence_slider.setSingleStep(5)
        vis_confidence = int(self.confidence*100)
        self.confidence_slider.setValue(vis_confidence)
        self.confidence_slider.valueChanged.connect(self._on_confidence_slider_changed)
        # setup label
        confidence_label = QLabel('confidence: ', self)
        confidence_label.setAlignment(Qt.AlignCenter | Qt.AlignVCenter)
        # setup text box
        self.confidence_textbox = QLineEdit(self)
        self.confidence_textbox.setText(str(self.confidence))
        self.confidence_textbox.returnPressed.connect(self._on_confidence_textbox_changed)  
        # and add all these to the layout
        hbox.addWidget(confidence_label, 3)
        hbox.addWidget(self.confidence_textbox, 1)
        hbox.addWidget(self.confidence_slider, 6)
        return hbox

    def _setup_reset_box(self):
        """
        Sets up the GUI part where screenshot and reset are available to the user
        """
        #self.reset_box = QGroupBox()
        hbox = QHBoxLayout()
        # setup button for resetting parameters
        self.reset_btn = QPushButton("Reset Configs")
        self.reset_btn.clicked.connect(self._on_reset_click)
        # setup button for taking screenshot of current viewer
        self.screenshot_btn = QPushButton("Take screenshot")
        self.screenshot_btn.clicked.connect(self._on_screenshot_click)
        # and add all these to the layout
        hbox.addStretch(1)
        hbox.addWidget(self.screenshot_btn)
        hbox.addSpacing(15)
        hbox.addWidget(self.reset_btn)
        hbox.addStretch(1)
        #self.reset_box.setLayout(hbox)
        #self.reset_box.setStyleSheet("border: 0px")
        return hbox

    def _setup_segmentation_widget(self):
        """
        Sets up the GUI part for segmentation configuration.
        """
        segmentation_widget = QGroupBox('Segmentation configuration')
        vbox = QVBoxLayout()
        
        # Image layer selection
        hbox_img = QHBoxLayout()
        image_label = QLabel('Labels layer: ', self)
        image_label.setAlignment(Qt.AlignCenter | Qt.AlignVCenter)
        self.segmentation_image_layer_selection = QComboBox()
        if self.image_layer_names is not None:
            for name in self.image_layer_names:
                if not name.startswith('Segmentation-') and not name.startswith('TL_'):
                    self.segmentation_image_layer_selection.addItem(name)
        self.segmentation_image_layer_selection.currentIndexChanged.connect(self._on_labels_layer_change)
        hbox_img.addWidget(image_label, 2)
        hbox_img.addWidget(self.segmentation_image_layer_selection, 4)
        vbox.addLayout(hbox_img)
        
        # Run for entire timelapse checkbox
        self.run_for_timelapse_checkbox = QCheckBox("Run for entire timelapse")
        self.run_for_timelapse_checkbox.setVisible(False)
        vbox.addWidget(self.run_for_timelapse_checkbox)
        
        # Run segmentation button
        hbox_run = QHBoxLayout()
        hbox_run.addStretch(1)
        run_segmentation_btn = QPushButton("Run Segmentation")
        run_segmentation_btn.clicked.connect(self._on_run_segmentation)
        run_segmentation_btn.setStyleSheet("border: 0px")
        export_btn = QPushButton("Export data")
        export_btn.clicked.connect(self._on_export_click)
        export_btn.setStyleSheet("border: 0px")
        hbox_run.addWidget(run_segmentation_btn)
        hbox_run.addSpacing(15)
        hbox_run.addWidget(export_btn)
        hbox_run.addStretch(1)   
        vbox.addLayout(hbox_run)     
        segmentation_widget.setLayout(vbox)
        return segmentation_widget

    def _setup_timelapse_widget(self):
        """
        Sets up the GUI part for timelapse and tracking.
        """
        timelapse_widget = QGroupBox('Timelapse and tracking')
        vbox = QVBoxLayout()
        
        # Timelapse selector
        hbox_selector = QHBoxLayout()
        timelapse_label = QLabel('Timelapse: ', self)
        timelapse_label.setAlignment(Qt.AlignCenter | Qt.AlignVCenter)
        self.timelapse_selection = QComboBox()
        self.timelapse_selection.currentIndexChanged.connect(self._on_timelapse_change)
        hbox_selector.addWidget(timelapse_label, 2)
        hbox_selector.addWidget(self.timelapse_selection, 4)
        vbox.addLayout(hbox_selector)
        
        # Buttons
        hbox_buttons = QHBoxLayout()
        hbox_buttons.addStretch(1)
        create_timelapse_btn = QPushButton("Create labelled timelapse")
        run_tracking_btn = QPushButton("Run Tracking (WIP)")
        delete_timelapse_btn = QPushButton("Delete timelapse")
        delete_timelapse_btn.clicked.connect(self._on_delete_timelapse)
        create_timelapse_btn.clicked.connect(self._on_create_labelled_timelapse)
        run_tracking_btn.clicked.connect(self._on_run_tracking)
        hbox_buttons.addWidget(create_timelapse_btn)
        hbox_buttons.addSpacing(15)
        hbox_buttons.addWidget(run_tracking_btn)
        hbox_buttons.addSpacing(15)
        hbox_buttons.addWidget(delete_timelapse_btn)
        hbox_buttons.addStretch(1)
        vbox.addLayout(hbox_buttons)
        
        timelapse_widget.setLayout(vbox)
        return timelapse_widget
    
    def _on_timelapse_change(self):
        """
        Called when user changes the selected timelapse.
        """
        if self.cur_timelapse_name is not None:
            timelapse_image_name = self.cur_timelapse_name.split('-Labels')[0]
            if timelapse_image_name not in self.timelapse_image_layers or timelapse_image_name not in self.image_layer_names:
                show_error(f"Timelapse image '{timelapse_image_name}' not found.")
                return
            self.viewer.layers[timelapse_image_name].visible = False
            for labels_layer_name in self.timelapses[self.cur_timelapse_name]:
                if labels_layer_name in self.viewer.layers:
                    self.viewer.layers[labels_layer_name].visible = False
            self.viewer.layers.selection.active = None
        self.cur_timelapse_name = self.timelapse_selection.currentText() if len(self.timelapse_selection.currentText()) > 0 else None
        if self.cur_timelapse_name:
            timelapse_image_name = self.cur_timelapse_name.split('-Labels')[0]
            if timelapse_image_name not in self.timelapse_image_layers or timelapse_image_name not in self.image_layer_names:
                show_error(f"Timelapse image '{timelapse_image_name}' not found.")
                return
            self.viewer.layers[timelapse_image_name].visible = True
            self._on_frame_change()

    def _on_delete_timelapse(self):
        """
        Called when user clicks the delete timelapse button.
        """
        if self.cur_timelapse_name is not None:
            if not self.cur_timelapse_name in self.timelapses:
                show_error(f"Timelapse '{self.cur_timelapse_name}' not found.")
                return
            for frame in list(self.timelapses[self.cur_timelapse_name]):
                if frame in self.viewer.layers:
                    self.viewer.layers.remove(frame)
            show_info("Timelapse deleted successfully.")
        else:
            show_warning("No timelapse selected for deletion.")

    def _on_create_labelled_timelapse(self):
        """
        Prompt user to select export file, then for each frame of the timelapse,
        create a screenshot of the timelapse image, bounding box, and, if available,
        segmentation image overlayed together. Merge screenshots into a timelapse and save as mp4.
        """
        from qtpy.QtWidgets import QFileDialog
        import cv2

        if not self.cur_timelapse_name or self.cur_timelapse_name not in self.timelapses:
            show_error("No timelapse selected or timelapse not found.")
            return

        # Prompt user for export file
        file_path, _ = QFileDialog.getSaveFileName(
            self, "Save Labelled Timelapse", f"{self.cur_timelapse_name}.mp4", "MP4 files (*.mp4)"
        )
        if not file_path:
            show_warning("Export canceled.")
            return

        # Get image layer and frame count
        timelapse_image_name = self.cur_timelapse_name.split('-Labels')[0]
        if timelapse_image_name not in self.viewer.layers:
            show_error(f"Timelapse image layer '{timelapse_image_name}' not found.")
            return
        
        image_layer = self.viewer.layers[timelapse_image_name]
        image_data = image_layer.data
        if image_data.ndim != 4:
            show_error("Selected timelapse image is not a 4D array.")
            return
        total_frames = image_data.shape[0]

        # Prepare screenshots
        screenshots = []
        orig_visibility = {layer.name: layer.visible for layer in self.viewer.layers}
        orig_selection = self.viewer.layers.selection.active
        for layer in self.viewer.layers:
            layer.visible = False
        self.viewer.layers[timelapse_image_name].visible = True
        if timelapse_image_name in self.timelapse_segmentations and self.timelapse_segmentations[timelapse_image_name] in self.viewer.layers:
            self.viewer.layers[self.timelapse_segmentations[timelapse_image_name]].visible = True

        for i in range(total_frames):
            # Show image layer for frame i
            self.viewer.dims.current_step = (i,)

            # Show bbox layer for this frame
            frame_layer_name = f"TL_Frame{i}_{self.cur_timelapse_name}"
            if frame_layer_name in self.viewer.layers:
                self.viewer.layers[frame_layer_name].visible = True
            else:
                show_warning(f"Bounding box layer for frame {i} not found. Skipping overlay for this frame.")

            # Take screenshot
            screenshot = self.viewer.screenshot(canvas_only=True)
            screenshots.append(screenshot)

            # Hide bbox for next frame
            if frame_layer_name in self.viewer.layers:
                self.viewer.layers[frame_layer_name].visible = False

        # Restore original visibility
        for layer in self.viewer.layers:
            if layer.name in orig_visibility:
                layer.visible = orig_visibility[layer.name]
        self.viewer.layers.selection.active = orig_selection

        # Write screenshots to mp4 using cv2
        if not screenshots:
            show_error("No frames to export.")
            return
        height, width = screenshots[0].shape[:2]
        fourcc = cv2.VideoWriter_fourcc(*'mp4v')
        out = cv2.VideoWriter(file_path, fourcc, 2, (width, height))  # 2 fps

        for img in screenshots:
            if img.dtype != np.uint8:
                img = (255 * (img / img.max())).astype(np.uint8)
            if img.shape[2] == 4:
                img = cv2.cvtColor(img, cv2.COLOR_RGBA2RGB)
            out.write(cv2.cvtColor(img, cv2.COLOR_RGB2BGR))
        out.release()

        show_info(f"Labelled timelapse exported to {file_path}")

    def _on_run_tracking(self):
        pass

    def _on_frame_change(self):
        """
        Called when user changes the selected frame in the timelapse.
        """
        if self.cur_timelapse_name is not None:
            cur_frame = self.viewer.dims.current_step[0]
            # Hide all timelapse layers
            for layer_name in self.timelapses[self.cur_timelapse_name]:
                if layer_name in self.viewer.layers:
                    self.viewer.layers[layer_name].visible = False
            self.viewer.layers.selection.active = None
            # Show only the layer corresponding to the current frame, if it exists
            frame_layer_name = f"TL_Frame{cur_frame}_{self.cur_timelapse_name}"
            if frame_layer_name in self.viewer.layers:
                self.viewer.layers[frame_layer_name].visible = True
                self.viewer.layers.selection.active = self.viewer.layers[frame_layer_name]

    def _get_layer_names(self, layer_type: layers.Layer = layers.Image) -> List[str]:
        """
        Get a list of layer names of a given layer type.
        """
        layer_names = [layer.name for layer in self.viewer.layers if type(layer) == layer_type]
        if layer_names: return [] + layer_names
        else: return []

    def _on_labels_layer_change(self):
        """
        Called when user changes layer of labels used for segmentation
        """
        self.label_layer_name = self.segmentation_image_layer_selection.currentText()
        # Show or hide the "Run for entire timelapse" checkbox based on layer name
        if self.label_layer_name.startswith("TL_Frame"):
            self.run_for_timelapse_checkbox.setVisible(True)
        else:
            self.run_for_timelapse_checkbox.setVisible(False)
    
    def _on_layer_name_change(self, event):
        """
        Called whether user changes the name of any of the layers.
        """
        
        # Update selectors for image and shapes layers
        self.segmentation_image_layer_selection.clear()
        for name in self._get_layer_names(layer_type=layers.Shapes): 
            self.segmentation_image_layer_selection.addItem(name)

        self.image_layer_selection.clear()
        for name in self._get_layer_names(layer_type=layers.Image):
            self.image_layer_selection.addItem(name)

        # TODO: Handle layer name change 

    def _on_shape_selected(self, event):
        """
        Called when user changes the selection of a shape in layer
        """
        if self.cur_shapes_layer is not None and len(self.cur_shapes_layer.selected_data) != 0:
            self._update_detection_data_tab()
        
    def _update_detection_data_tab(self):
        """
        Updates the "Detection data" tab based on the current shapes layer and selected data.
        """
        self.detection_data_tree.clear()  # Clear previous data
        if self.cur_shapes_layer and self.cur_shapes_layer.selected_data:
            self.tab_widget.setTabEnabled(1, True)
            for index in self.cur_shapes_layer.selected_data:
                # Create a top-level item for each selected shape
                top_item = QTreeWidgetItem(self.detection_data_tree)
                top_item.setText(0, f"Detection ID {self.cur_shapes_layer.properties['box_id'][index]}")
                top_item.setExpanded(False)

                # Add properties as child items
                for prop_name, prop_values in self.cur_shapes_layer.properties.items():
                    if prop_name != 'box_id':
                        child_item = QTreeWidgetItem(top_item)
                        child_item.setText(0, prop_name)
                        child_item.setText(1, str(prop_values[index]))
            self.detection_data_tree.expandAll()
        else:
            self.tab_widget.setTabEnabled(1, False)

    def _export_detection_data_to_csv(self):
        """
        Export the detection data displayed in the "Detection data" tab to a CSV file.
        """
        if not self.cur_shapes_layer or not self.cur_shapes_layer.selected_data:
            show_warning("No detection data to export.")
            return
        data = []
        for index in self.cur_shapes_layer.selected_data:
            row = {}
            for prop_name, prop_values in self.cur_shapes_layer.properties.items():
                    row[prop_name] = prop_values[index]
            data.append(row)

        # Convert to pandas DataFrame
        df = pd.DataFrame(data)

        # Open a dialog to select the file to save
        file_path, _ = QFileDialog.getSaveFileName(self, "Save Detection Data", "detection_data.csv", "CSV files (*.csv)")
        if file_path:
            df.to_csv(file_path, index=False)
            show_info(f"Detection data exported successfully to {file_path}.")
        else:
            show_warning("Export canceled.")<|MERGE_RESOLUTION|>--- conflicted
+++ resolved
@@ -207,6 +207,18 @@
         self.session_vars.update({name: value})
         utils.write_to_json(settings.SETTINGS_DIR / 'session_vars.json', self.session_vars)
 
+    def load_cached_settings(self):
+        self.session_vars = dict(
+            export_folder = None
+        )
+        if (settings.SETTINGS_DIR / 'session_vars.json').exists():
+            with open(settings.SETTINGS_DIR / 'session_vars.json', 'r') as f:
+                self.session_vars.update(json.load(f))
+    
+    def set_session_var(self, name, value):
+        self.session_vars.update({name: value})
+        utils.write_to_json(settings.SETTINGS_DIR / 'session_vars.json', self.session_vars)
+
     def handle_progress(self, blocknum, blocksize, totalsize):
         """ When the model is being downloaded, this method is called and th progress of the download
         is calculated and displayed on the progress bar. This function was re-implemented from:
@@ -549,17 +561,12 @@
                                                                shape_type='rectangle',
                                                                edge_width=12) # warning generated here
                             
-<<<<<<< HEAD
         # set current_edge_width so edge width is the same when users annotate - doesnt' fix new preds being added!
         self.viewer.layers[labels_layer_name].current_edge_width = 1
         self.viewer.layers[labels_layer_name].mode = 'select'
-=======
-            # set current_edge_width so edge width is the same when users annotate - doesnt' fix new preds being added!
-            self.viewer.layers[labels_layer_name].current_edge_width = 1
         self.stored_confidences[labels_layer_name] = self.confidence
         self.stored_diameters[labels_layer_name] = self.min_diameter
         self._update_cur_shapes_layer_label_and_checkbox()
->>>>>>> e610c086
 
     def _check_sam(self):
         # check if SAM model exists locally and if not ask user if it's ok to download
@@ -1226,15 +1233,9 @@
                     text = text_params,
                     edge_color=edge_color,
                     shape_type='rectangle',
-<<<<<<< HEAD
-                    edge_width=12)
-        self.cur_shapes_layer.mode = 'add_rectangle'
-        self.cur_shapes_layer.current_edge_width = 12
-        self._save_cache_results(self.cur_shapes_name)
-=======
                     edge_width=12
             )
->>>>>>> e610c086
+        self.cur_shapes_layer.mode = 'add_rectangle'
 
     def _update_added_image(self, added_items):
         """
