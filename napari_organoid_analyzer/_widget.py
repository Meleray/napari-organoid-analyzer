from typing import List

from skimage.io import imsave
from skimage.color import rgb2gray
from datetime import datetime

import napari

from napari import layers
from napari.utils.notifications import show_info, show_error, show_warning
from urllib.request import urlretrieve
from napari_organoid_analyzer._utils import convert_boxes_from_napari_view, collate_instance_masks


import numpy as np

from qtpy.QtCore import Qt
from qtpy.QtWidgets import QWidget, QVBoxLayout, QApplication, QDialog, QFileDialog, QGroupBox, QHBoxLayout, QLabel, QComboBox, QPushButton, QLineEdit, QProgressBar, QSlider

from napari_organoid_analyzer._orgacount import OrganoiDL
from napari_organoid_analyzer import _utils as utils
from napari_organoid_analyzer import settings
import torch
import os

import warnings
warnings.filterwarnings("ignore")


class OrganoidAnalyzerWidget(QWidget):
    '''
    The main widget of the organoid analyzer
    Parameters
    ----------
        napari_viewer: string
            The current napari viewer
        window_sizes: list of ints, default [1024]
            A list with the sizes of the windows on which the model will be run. If more than one window_size is given then the model will run on several window sizes and then 
            combine the results
        downsampling:list of ints, default [2]
            A list with the sizes of the downsampling ratios for each window size. List size must be the same as the window_sizes list
        min_diameter: int, default 30
            The minimum organoid diameter given in um
        confidence: float, default 0.8
            The model confidence threhsold - equivalent to box_score_thresh of faster_rcnn
    Attributes
    ----------
        model_name: str
            The name of the model user has selected
        image_layer_names: list of strings
            Will hold the names of all the currently open images in the viewer
        image_layer_name: string
            The image we are currently working on
        shape_layer_names: list of strings
            Will hold the names of all the currently open images in the viewer
        save_layer_name: string
            The name of the shapes layer that has been selected for saving
        cur_shapes_name: string
            The name of the shapes layer that has been selected for visualisation
        cur_shapes_layer: napari.layers.Shapes
            The current shapes layer we are working on - it's name should correspond to cur_shapes_name
        organoiDL: OrganoiDL
            The class in which all the computations are performed for computing and storing the organoids bounding boxes and confidence scores
        num_organoids: int
            The current number of organoids
        original_images: dict
        original_contrast: dict
        label2im: dict
            Stores a mapping between label layer names and image layer names
    '''
    def __init__(self, 
                napari_viewer,
                window_sizes: List = [1024],
                downsampling: List = [2],
                window_overlap: float = 0.5,
                min_diameter: int = 30,
                confidence: float = 0.8):
        super().__init__()

        # assign class variables
        self.viewer = napari_viewer 

        # create cache dir for models if it doesn't exist and add any previously added local
        # models to the model dict
        settings.init()
        settings.MODELS_DIR.mkdir(parents=True, exist_ok=True)
        settings.UTIL_DIR.mkdir(parents=True, exist_ok=True)
        utils.add_local_models()
        self.model_id = 2 # yolov3
        self.model_name = list(settings.MODELS.keys())[self.model_id]
        
        # init params 
        self.window_sizes = window_sizes
        self.downsampling = downsampling
        self.window_overlap = window_overlap
        self.min_diameter = min_diameter
        self.confidence = confidence

        self.image_layer_names = []
        self.image_layer_name = None
        self.label_layer_name = None
        self.segmentation_layer_name = None
        self.shape_layer_names = []
        self.save_layer_name = ''
        self.cur_shapes_name = ''
        self.cur_shapes_layer = None
        self.num_organoids = 0
        self.original_images = {}
        self.original_contrast = {}
        self.stored_confidences = {}
        self.stored_diameters = {}
        self.label2im = {}

        # Initialize multi_annotation_mode to False by default
        self.multi_annotation_mode = False
        # self.single_annotation_mode = True  # Initially, it's single annotation mode

        # setup gui        
        self.setLayout(QVBoxLayout())
        self.layout().addWidget(self._setup_input_widget())
        self.layout().addWidget(self._setup_output_widget())
        self.layout().addWidget(self._setup_segmentation_widget())
        self.layout().addWidget(self._setup_segmentation_export_widget())

        # initialise organoidl instance
        self.organoiDL = OrganoiDL(self.handle_progress)

        # get already opened layers
        self.image_layer_names = self._get_layer_names()
        if len(self.image_layer_names)>0: self._update_added_image(self.image_layer_names)
        self.shape_layer_names = self._get_layer_names(layer_type=layers.Shapes)
        if len(self.shape_layer_names)>0: self._update_added_shapes(self.shape_layer_names)
        # and watch for newly added images or shapes
        self.viewer.layers.events.inserted.connect(self._added_layer)
        self.viewer.layers.events.removed.connect(self._removed_layer)
        self.viewer.layers.selection.events.changed.connect(self._sel_layer_changed)
        for layer in self.viewer.layers:
            layer.events.name.connect(self._on_layer_name_change)
    
        # setup flags used for changing slider and text of min diameter and confidence threshold
        self.diameter_slider_changed = False 
        self.confidence_slider_changed = False

        # Key binding to change the edge_color of the bounding boxes to green
        @self.viewer.bind_key('g')
        def change_edge_color_to_green(viewer: napari.Viewer):
            if not self.multi_annotation_mode:  # Check if single-annotation mode is active
                show_error("Cannot change edge color. Change to multi-annotation mode to enable this feature.")
                return
            if self.cur_shapes_layer is not None:  # Ensure shapes layer exists
                selected_shapes = self.cur_shapes_layer.selected_data # Retrieves indices of shapes currently selected, returns a set 
                if len(selected_shapes) > 0:
                    # Modify the edge color only for the selected shapes
                    current_edge_colors = self.cur_shapes_layer.edge_color 
                    for idx in selected_shapes:
                        # Save original color
                        # if idx not in self.original_colors: 
                            # self.original_colors[idx] = current_edge_colors[idx].copy()
                        # Update to the new color
                        current_edge_colors[idx] = settings.COLOR_CLASS_1
                    self.cur_shapes_layer.edge_color = current_edge_colors  # Apply the changes
                    show_info(f"Changed edge color of shapes {list(selected_shapes)} to green.")
                else:
                    show_warning("No shapes selected to change edge color.")

        # Key binding to change the edge_color of the bounding boxes to blue
        @self.viewer.bind_key('h')
        def change_edge_color_to_blue(viewer: napari.Viewer):
            if not self.multi_annotation_mode:  # Check if single-annotation mode is active
                show_error("Cannot change edge color. Change to multi-annotation mode to enable this feature.")
                return         
            if self.cur_shapes_layer is not None:  # Ensure shapes layer exists
                selected_shapes = self.cur_shapes_layer.selected_data
                if len(selected_shapes) > 0:
                    # Modify the edge color only for the selected shapes
                    current_edge_colors = self.cur_shapes_layer.edge_color
                    for idx in selected_shapes:
                        # Save original color
                        # if idx not in self.original_colors: 
                            # self.original_colors[idx] = current_edge_colors[idx].copy()
                        # Update to the new color
                        current_edge_colors[idx] = settings.COLOR_CLASS_2
                    self.cur_shapes_layer.edge_color = current_edge_colors  # Apply the changes
                    show_info(f"Changed edge color of {list(selected_shapes)} to blue.")
                else:
                    show_warning("No shapes selected to change edge color.")

        # Key binding to reset_on_layer_on_layer the edge_color of selected bounding boxes to the original magenta color
        @self.viewer.bind_key('m')
        def change_to_original_color(viewer: napari.Viewer):
            if not self.multi_annotation_mode:  # Check if single-annotation mode is active
                show_info("Cannot change edge color. Change to multi-annotation mode to enable this feature.")
                return
            if self.cur_shapes_layer is not None:  # Ensure shapes layer exists
                selected_shapes = self.cur_shapes_layer.selected_data
                if len(selected_shapes) > 0:
                    current_edge_colors = self.cur_shapes_layer.edge_color
                    # Modify the edge color only for the selected shapes
                    current_edge_colors = self.cur_shapes_layer.edge_color
                    for idx in selected_shapes:
                        # if idx in self.original_colors:
                            # Revert to the original color
                            current_edge_colors[idx] = settings.COLOR_DEFAULT
                    self.cur_shapes_layer.edge_color = current_edge_colors  # Apply the changes
                    show_info(f"Reset edge color of {list(selected_shapes)} to magenta.")
                else:
                    show_warning("No shapes selected to reset edge color.")


    def handle_progress(self, blocknum, blocksize, totalsize):
        """ When the model is being downloaded, this method is called and th progress of the download
        is calculated and displayed on the progress bar. This function was re-implemented from:
        https://www.geeksforgeeks.org/pyqt5-how-to-automate-progress-bar-while-downloading-using-urllib/ """
        read_data = blocknum * blocksize # calculate the progress
        if totalsize > 0:
            download_percentage = read_data * 100 / totalsize
            self.progress_bar.setValue(int(download_percentage))
            QApplication.processEvents()

    def _sel_layer_changed(self, event):
        """ Is called whenever the user selects a different layer to work on. """
        cur_layer_list = list(self.viewer.layers.selection)
        if len(cur_layer_list)==0: return
        cur_seg_selected = cur_layer_list[-1]
        # switch to values of other shapes layer if clicked
        if type(cur_seg_selected)==layers.Shapes:
            if self.cur_shapes_layer is not None:
                self.stored_confidences[self.cur_shapes_name] = self.confidence_slider.value()/100
                self.stored_diameters[self.cur_shapes_name] = self.min_diameter_slider.value()
            self.cur_shapes_layer = cur_seg_selected
            self.cur_shapes_name = cur_seg_selected.name
            # update min diameter text and slider with previous value of that layer
            self.min_diameter = self.stored_diameters[self.cur_shapes_name]
            self.min_diameter_textbox.setText(str(self.min_diameter))
            # update confidence text and slider with previous value of that layer
            self.confidence = self.stored_confidences[self.cur_shapes_name]
            self.confidence_textbox.setText(str(self.confidence))

    def _added_layer(self, event):
        # get names of added layers, image and shapes
        new_image_layer_names = self._get_layer_names()
        new_shape_layer_names = self._get_layer_names(layer_type=layers.Shapes)
        new_image_layer_names = [name for name in new_image_layer_names if name not in self.image_layer_names]
        new_shape_layer_names = [name for name in new_shape_layer_names if name not in self.shape_layer_names]
        if len(new_image_layer_names)>0 : 
            self._update_added_image(new_image_layer_names)
            self.image_layer_names.extend(new_image_layer_names)
        if len(new_shape_layer_names)>0:
            self._update_added_shapes(new_shape_layer_names)
            self.shape_layer_names.extend(new_shape_layer_names)

        for layer in self.viewer.layers:
            layer.events.name.connect(self._on_layer_name_change)
            
    def _removed_layer(self, event):
        """ Is called whenever a layer has been deleted (by the user) and removes the layer from GUI and backend. """
        new_image_layer_names = self._get_layer_names()
        new_shape_layer_names = self._get_layer_names(layer_type=layers.Shapes)
        removed_image_layer_names = [name for name in self.image_layer_names if name not in new_image_layer_names]
        removed_shape_layer_names = [name for name in self.shape_layer_names if name not in new_shape_layer_names]
        if len(removed_image_layer_names)>0:
            self._update_removed_image(removed_image_layer_names)
            self.image_layer_names = new_image_layer_names
        if len(removed_shape_layer_names)>0:
            self._update_remove_shapes(removed_shape_layer_names)
            self.shape_layer_names = new_shape_layer_names

    def _preprocess(self):
        """ Preprocess the current image in the viewer to improve visualisation for the user """
        img = self.original_images[self.image_layer_name]
        img = utils.apply_normalization(img)
        self.viewer.layers[self.image_layer_name].data = img
        self.viewer.layers[self.image_layer_name].contrast_limits = (0,255)

    def _update_num_organoids(self, len_bboxes):
        """ Updates the number of organoids displayed in the viewer """
        self.num_organoids = len_bboxes
        new_text = 'Number of organoids: '+str(self.num_organoids)
        self.organoid_number_label.setText(new_text)

    def _update_vis_bboxes(self, bboxes, scores, box_ids, labels_layer_name):
        """ Adds the shapes layer to the viewer or updates it if already there """
        self._update_num_organoids(len(bboxes))
        # if layer already exists
        if labels_layer_name in self.shape_layer_names: 
            self.viewer.layers[labels_layer_name].data = bboxes # hack to get edge_width stay the same!
            self.viewer.layers[labels_layer_name].properties = {'box_id': box_ids,'scores': scores}
            self.viewer.layers[labels_layer_name].edge_width = 12
            self.viewer.layers[labels_layer_name].refresh()
            self.viewer.layers[labels_layer_name].refresh_text()
        # or if this is the first run
        else:
            # if no organoids were found just make an empty shapes layer
            if self.num_organoids==0: 
                self.cur_shapes_layer = self.viewer.add_shapes(name=labels_layer_name,
                                                               properties={'box_id': [],'scores': []})
            # otherwise make the layer and add the boxes
            else:
                properties = {'box_id': box_ids,'scores': scores}
                text_params = {'string': 'ID: {box_id}\nConf.: {scores:.2f}',
                               'size': 12,
                               'anchor': 'upper_left',}
                self.cur_shapes_layer = self.viewer.add_shapes(bboxes, 
                                                               name=labels_layer_name,
                                                               scale=self.viewer.layers[self.image_layer_name].scale,
                                                               face_color='transparent',  
                                                               properties = properties,
                                                               text = text_params,
                                                               edge_color=settings.COLOR_DEFAULT,
                                                               shape_type='rectangle',
                                                               edge_width=12) # warning generated here
                            
            # set current_edge_width so edge width is the same when users annotate - doesnt' fix new preds being added!
            self.viewer.layers[labels_layer_name].current_edge_width = 12
            

    def _on_preprocess_click(self):
        """ Is called whenever preprocess button is clicked """
        if not self.image_layer_name: show_info('Please load an image first and try again!')
        else: self._preprocess()

    def _on_run_click(self):
        """ Is called whenever Run Organoid Counter button is clicked """
        # check if an image has been loaded
        if not self.image_layer_name: 
            show_info('Please load an image first and try again!')
            return
        
        # check if SAM model exists locally and if not ask user if it's ok to download
        if not utils.return_is_file(settings.UTIL_DIR, settings.SAM_MODEL["filename"]): 
            confirm_window = ConfirmSamUpload(self)
            confirm_window.exec_()
            # if user clicks cancel return doing nothing 
            if confirm_window.result() != QDialog.Accepted: return
            # otherwise download model and display progress in progress bar
            else: 
                self.progress_box.show()
                save_loc = os.path.join(str(settings.UTIL_DIR),  settings.SAM_MODEL["filename"])
                urlretrieve(settings.SAM_MODEL["url"], save_loc, self.handle_progress)
                self.progress_box.hide()

        # check if model exists locally and if not ask user if it's ok to download
        if not utils.return_is_file(settings.MODELS_DIR, settings.MODELS[self.model_name]["filename"]): 
            confirm_window = ConfirmUpload(self, self.model_name)
            confirm_window.exec_()
            # if user clicks cancel return doing nothing 
            if confirm_window.result() != QDialog.Accepted: return
            # otherwise download model and display progress in progress bar
            else: 
                self.progress_box.show()
                self.organoiDL.download_model(self.model_name)
                self.progress_box.hide()
        
        # load model checkpoint
        self.organoiDL.set_model(self.model_name)
        if self.organoiDL.img_scale[0] == 0: 
            self.organoiDL.set_scale(self.viewer.layers[self.image_layer_name].scale)
        
        # make sure the number of windows and downsamplings are the same
        if len(self.window_sizes) != len(self.downsampling): 
            show_info('Keep number of window sizes and downsampling the same and try again!')
            return
        
        # get the current image 
        img_data = self.viewer.layers[self.image_layer_name].data
        
        # check if the image is not grayscale and convert it
        if img_data.ndim == 3:
            if img_data.shape[2] == 4:
                img_data = img_data[:, :, :3]
            img_data = rgb2gray(img_data)
            img_data = (img_data * 255).astype(np.uint8)  # Scale to 0-255 and convert to uint8
        
        # update the viewer with the new bboxes
        labels_layer_name = 'Labels-' + self.model_name + '-' + self.image_layer_name + datetime.strftime(datetime.now(), "%H:%M:%S")
        self.label2im[labels_layer_name] = self.image_layer_name
        if labels_layer_name in self.shape_layer_names:
            show_info('Found existing labels layer. Please remove or rename it and try again!')
            return 
        
        # show activity docker for progress bar while running 
        self.viewer.window._status_bar._toggle_activity_dock(True)
       
        # run inference
        self.organoiDL.run(img_data, 
                           labels_layer_name,
                           self.window_sizes,
                           self.downsampling,
                           self.window_overlap)
        
        # set the confidence threshold, remove small organoids and get bboxes in format to visualize
        bboxes, scores, box_ids = self.organoiDL.apply_params(labels_layer_name, self.confidence, self.min_diameter)
        # hide activity dock on completion
        self.viewer.window._status_bar._toggle_activity_dock(False)
        # update widget with results
        self._update_vis_bboxes(bboxes, scores, box_ids, labels_layer_name)
        # and update cur_shapes_name to newly created shapes layer
        self.cur_shapes_name = labels_layer_name
        # preprocess the image if not done so already to improve visualization
        self._preprocess()

    def _on_run_segmentation(self):
        """
        Is called whether run_segmentation button is clicked
        """
        if not self.label_layer_name:
            show_error("No label layer selected. Please select a label layer and try again.")
            return

        labels_layer = self.viewer.layers[self.label_layer_name]
        if labels_layer is None:
            show_error(f"Layer '{self.label_layer_name}' not found in the viewer.")
            return
        
        bboxes = convert_boxes_from_napari_view(labels_layer.data)


        print(f"Segmenting with bboxes: {bboxes[0]}, len: {len(bboxes)}")
        image = self.viewer.layers[self.label2im[self.label_layer_name]].data
        if image.shape[2] == 4:
            image = image[:, :, :3]
        segmentation_layer_name = f"Segmentation-{self.label_layer_name}-{datetime.strftime(datetime.now(), '%H:%M:%S')}"
        show_info("Running segmentation. Please wait...")
        masks = self.organoiDL.run_segmentation(image, segmentation_layer_name, bboxes)
        self.viewer.add_image(collate_instance_masks(masks) * 255, name=segmentation_layer_name, colormap='red', blending='additive')
        if len(labels_layer.properties['box_id']) != masks.shape[0] or len(labels_layer.properties['scores']) != masks.shape[0]:
            show_error("Mismatch in number of masks and labels. Please rerun the segmentation.")
            return
        self.viewer.layers[segmentation_layer_name].properties = {'box_id': labels_layer.properties['box_id'],'scores': labels_layer.properties['scores']}
        show_info("Segmentation completed and added to the viewer.")

    def _on_export_masks(self):
        """
        Runs when user wants to export masks from the segmentation layer. Saves instance masks and a single collated mask as npy files.
        """
        if not self.segmentation_layer_name:
            show_error("No segmentation layer selected. Please select a segmentation layer and try again.")
            return

        seg_layer = self.viewer.layers[self.segmentation_layer_name]
        if seg_layer is None:
            show_error(f"Layer '{self.segmentation_layer_name}' not found in the viewer.")
            return

        instance_masks = self.organoiDL.pred_masks[self.segmentation_layer_name]
        ids = seg_layer.properties['box_id']
        scores = seg_layer.properties['scores']

        if len(ids) != instance_masks.shape[0] or len(scores) != instance_masks.shape[0]:
            show_error("Mismatch in number of masks and labels. Please rerun the segmentation.")
            return

        data = {}
        for i in range(len(ids)):
            data[str(ids[i])] = {
                'mask': instance_masks[i],
                'score': scores[i]
            }

        collated_mask = collate_instance_masks(instance_masks)

        # Open a dialog to select the folder to save the files
        folder = QFileDialog.getExistingDirectory(self, "Select Folder to Save Masks")
        if not folder:
            show_warning("No folder selected. Export canceled.")
            return

        # Save the data dictionary and collated mask as .npy files
        data_file_path = os.path.join(folder, f"{self.segmentation_layer_name}_data.npy")
        collated_mask_file_path = os.path.join(folder, f"{self.segmentation_layer_name}_collated_mask.npy")

        np.save(data_file_path, data)
        np.save(collated_mask_file_path, collated_mask)

        show_info(f"Masks exported successfully to:\n{data_file_path}\n{collated_mask_file_path}")

    def _on_model_selection_changed(self):
        """ Is called when user selects a new model from the dropdown menu. """
        self.model_name = self.model_selection.currentText()

    def _on_choose_model_clicked(self):
        """ Is called whenever browse button is clicked for model selection """
        # called when the user hits the 'browse' button to select a model
        fd = QFileDialog()
        fd.setFileMode(QFileDialog.AnyFile)
        if fd.exec_():
            model_path = fd.selectedFiles()[0]
        import shutil
        shutil.copy2(model_path, settings.MODELS_DIR)
        model_name = utils.add_to_dict(model_path)
        self.model_selection.addItem(model_name)

    def _on_window_sizes_changed(self):
        """ Is called whenever user changes the window sizes text box """
        new_window_sizes = self.window_sizes_textbox.text()
        new_window_sizes = new_window_sizes.split(',')
        self.window_sizes = [int(win_size) for win_size in new_window_sizes]

    def _on_downsampling_changed(self):
        """ Is called whenever user changes the downsampling text box """
        new_downsampling = self.downsampling_textbox.text()
        new_downsampling = new_downsampling.split(',')
        self.downsampling = [int(ds) for ds in new_downsampling]

    def _rerun(self):
        """ Is called whenever user changes one of the two parameter sliders """
        # check if OrganoiDL instance exists - create it if not and set there current boxes, scores and ids    
        print('Rerun called')    
        if self.organoiDL.img_scale[0]==0: self.organoiDL.set_scale(self.cur_shapes_layer.scale)
        self.organoiDL.update_next_id(self.cur_shapes_name, len(self.cur_shapes_layer.scale)+1)
        
        # make sure to add info to cur_shapes_layer.metadata to differentiate this action from when user adds/removes boxes
        with utils.set_dict_key( self.cur_shapes_layer.metadata, 'napari-organoid-counter:_rerun', True):
            # first update bboxes in organoiDLin case user has added/removed
            self.organoiDL.update_bboxes_scores(self.cur_shapes_name,
                                                self.cur_shapes_layer.data, 
                                                self.cur_shapes_layer.properties['scores'],
                                                self.cur_shapes_layer.properties['box_id'])
            # and get new boxes, scores and box ids based on new confidence and min_diameter values 
            bboxes, scores, box_ids = self.organoiDL.apply_params(self.cur_shapes_name, self.confidence, self.min_diameter)
            self._update_vis_bboxes(bboxes, scores, box_ids, self.cur_shapes_name)

    def _on_diameter_slider_changed(self):
        """ Is called whenever user changes the Minimum Diameter slider """
        # get current value
        self.min_diameter = self.min_diameter_slider.value()
        self.diameter_slider_changed = True
        if int(self.min_diameter_textbox.text())!= self.min_diameter:
            self.min_diameter_textbox.setText(str(self.min_diameter))
        self.diameter_slider_changed = False
        # check if no labels loaded yet
        if len(self.shape_layer_names)==0: return
        self._rerun() 
    
    def _on_diameter_textbox_changed(self):
        """ Is called whenever user changes the minimum diameter from the textbox """
        # check if no labels loaded yet
        if self.diameter_slider_changed: return
        self.min_diameter = int(self.min_diameter_textbox.text())
        if self.min_diameter_slider.value() != self.min_diameter:
            self.min_diameter_slider.setValue(self.min_diameter)
        if len(self.shape_layer_names)==0: return
        self._rerun()

    def _on_confidence_slider_changed(self):
        """ Is called whenever user changes the confidence slider """
        self.confidence = self.confidence_slider.value()/100
        self.confidence_slider_changed = True
        if float(self.confidence_textbox.text()) != self.confidence:
            self.confidence_textbox.setText(str(self.confidence))
        self.confidence_slider_changed = False
        # check if no labels loaded yet
        if len(self.shape_layer_names)==0: return
        self._rerun()

    def _on_confidence_textbox_changed(self):
        """ Is called whenever user changes the confidence value from the textbox """
        if self.confidence_slider_changed: return
        self.confidence = float(self.confidence_textbox.text())
        slider_conf_value = int(self.confidence*100)
        if self.confidence_slider.value() != slider_conf_value:
            self.confidence_slider.setValue(slider_conf_value)
        if len(self.shape_layer_names)==0: return
        self._rerun()

    def _on_image_selection_changed(self):
        """ Is called whenever a new image has been selected from the drop down box """
        self.image_layer_name = self.image_layer_selection.currentText()
    
    def _on_shapes_selection_changed(self):
        """ Is called whenever a new shapes layer has been selected from the drop down box """
        self.save_layer_name = self.output_layer_selection.currentText()

    def _on_reset_click(self):
        """ Is called whenever Reset Configs button is clicked """
        # reset params
        self.min_diameter = 30
        self.confidence = 0.8
        vis_confidence = int(self.confidence*100)
        self.min_diameter_slider.setValue(self.min_diameter)
        self.confidence_slider.setValue(vis_confidence)
        if self.image_layer_name:
            # reset to original image
            self.viewer.layers[self.image_layer_name].data = self.original_images[self.image_layer_name]
            self.viewer.layers[self.image_layer_name].contrast_limits = self.original_contrast[self.image_layer_name]

    def _on_screenshot_click(self):
        """ Is called whenever Take Screenshot button is clicked """
        screenshot=self.viewer.screenshot()
        if not self.image_layer_name: potential_name = datetime.now().strftime("%d%m%Y%H%M%S")+'screenshot.png'
        else: potential_name = self.image_layer_name+datetime.now().strftime("%d%m%Y%H%M%S")+'_screenshot.png'
        fd = QFileDialog()
        name,_ = fd.getSaveFileName(self, 'Save File', potential_name, 'Image files (*.png);;(*.tiff)') #, 'CSV Files (*.csv)')
        if name: imsave(name, screenshot)

    def on_annotation_mode_changed(self, index):
        """Callback for dropdown selection."""
        if index == 0:  # Single Annotation
            self.multi_annotation_mode = False
            # self.single_annotation_mode = True
            show_info("Switched to Single Annotation mode.")
        elif index == 1:  # Multi Annotation
            self.multi_annotation_mode = True
            # self.single_annotation_mode = False
            show_info("Switched to Multi Annotation mode.")

    def _on_save_csv_click(self): 
        """ Is called whenever Save features button is clicked """
        bboxes = self.viewer.layers[self.save_layer_name].data
        if not bboxes: show_info('No organoids detected! Please run auto organoid counter or run algorithm first and try again!')
        else:
            # write diameters and area to csv
            data_csv = utils.get_bbox_diameters(bboxes, 
                                          self.viewer.layers[self.save_layer_name].properties['box_id'],
                                          self.viewer.layers[self.save_layer_name].scale)
            fd = QFileDialog()
            name, _ = fd.getSaveFileName(self, 'Save File', self.save_layer_name, 'CSV files (*.csv)')#, 'CSV Files (*.csv)')
            if name: utils.write_to_csv(name, data_csv)

    def _on_save_json_click(self):
        """ Is called whenever Save boxes button is clicked """
        bboxes = self.viewer.layers[self.save_layer_name].data
        #scores = #add
        if not bboxes: 
            show_info('No organoids detected! Please run auto organoid counter or run algorithm first and try again!')
            return
        
        # Check for multi-annotation mode
        if self.multi_annotation_mode:

            # Get the edge colors for all bounding boxes
            edge_colors = self.cur_shapes_layer.edge_color
            labels = []

            # Check if all bounding boxes have their edge color set (not green or blue)
            green = np.array(settings.COLOR_CLASS_1)
            blue = np.array(settings.COLOR_CLASS_2)

            all_colored = True
            for edge_color in edge_colors:
                # Compare the colors with a tolerance using np.allclose to account for floating-point errors
                if not (np.allclose(edge_color[:3], green[:3]) or np.allclose(edge_color[:3], blue[:3])):
                    all_colored = False
                    break

            if not all_colored:
                show_error('Please change the color of all bounding boxes before saving.')
                return
            
            # Assign organoid label based on edge_color
            for edge_color in edge_colors:
                if np.allclose(edge_color[:3], green[:3]):
                    labels.append(0)  # Label for green
                elif np.allclose(edge_color[:3], blue[:3]):
                    labels.append(1)  # Label for blue
                else:
                    raise ValueError(f"Unexpected edge color {edge_color[:3]} encountered.")

        #elif self.single_annotation_mode:
        else:
            # Single annotation mode: all bounding boxes get a default label
            labels = [0] * len(bboxes)  # Default label for single annotation mode

        data_json = utils.get_bboxes_as_dict(bboxes, 
                                    self.viewer.layers[self.save_layer_name].properties['box_id'],
                                    self.viewer.layers[self.save_layer_name].properties['scores'],
                                    self.viewer.layers[self.save_layer_name].scale,
                                    labels=labels)
            
        
        # write bbox coordinates to json
        fd = QFileDialog()
        name,_ = fd.getSaveFileName(self, 'Save File', self.save_layer_name, 'JSON files (*.json)')#, 'CSV Files (*.csv)')
        if name: utils.write_to_json(name, data_json)

    def _update_added_image(self, added_items):
        """
        Update the selection box with new images if images have been added and update the self.original_images and self.original_contrast dicts.
        Set the latest added image to the current working image (self.image_layer_name)
        """
        for layer_name in added_items:
            if layer_name.startswith('Segmentation-'):
                self.segmentation_mask_layer_selection.addItem(layer_name)
            else:
                self.image_layer_selection.addItem(layer_name)
            self.original_images[layer_name] = self.viewer.layers[layer_name].data
            self.original_contrast[layer_name] = self.viewer.layers[self.image_layer_name].contrast_limits
        self.image_layer_name = added_items[0]

    def _update_removed_image(self, removed_layers):
        """
        Update the selection box by removing image names if image has been deleted and remove items from self.original_images and self.original_contrast dicts.
        """
        # update drop-down selection box and remove image from dict
        for removed_layer in removed_layers:
            item_id = self.image_layer_selection.findText(removed_layer)
            if item_id >= 0:
                self.image_layer_selection.removeItem(item_id)
            item_id = self.segmentation_mask_layer_selection.findText(removed_layer)
            if item_id >= 0:
                self.segmentation_mask_layer_selection.removeItem(item_id)
                self.organoiDL.remove_shape_from_dict(removed_layer)
            del self.original_images[removed_layer]
            del self.original_contrast[removed_layer]

    def _update_added_shapes(self, added_items):
        """
        Update the selection box by shape layer names if it they have been added, update current working shape layer and instantiate OrganoiDL if not already there
        """
        # update the drop down box displaying shape layer names for saving
        for layer_name in added_items:
            self.output_layer_selection.addItem(layer_name)
            self.segmentation_image_layer_selection.addItem(layer_name)
        # set the latest added shapes layer to the shapes layer that has been selected for saving and visualisation
        self.save_layer_name = added_items[0]
        self.cur_shapes_name = added_items[0]
        self.cur_shapes_layer = self.viewer.layers[self.cur_shapes_name] 
        # get the bounding box and update the displayed number of organoids
        self._update_num_organoids(len(self.cur_shapes_layer.data)) 
        # listen for a data change in the current shapes layer
        self.organoiDL.update_bboxes_scores(self.cur_shapes_name,
                                            self.cur_shapes_layer.data,
                                            self.cur_shapes_layer.properties['scores'],
                                            self.cur_shapes_layer.properties['box_id']
                                            )
        self.cur_shapes_layer.events.data.connect(self.shapes_event_handler)
        
    def _update_remove_shapes(self, removed_layers):
        """
        Update the selection box by removing shape layer names if it they been deleted and set 
        """
        # update selection box by removing image names if image has been deleted       
        for removed_layer in removed_layers:
            item_id = self.output_layer_selection.findText(removed_layer)
            self.output_layer_selection.removeItem(item_id)
            if removed_layer==self.cur_shapes_name: 
                self._update_num_organoids(0)
                self.organoiDL.remove_shape_from_dict(self.cur_shapes_name)

    def shapes_event_handler(self, event):
        """
        This function will be called every time the current shapes layer data changes
        """
        print("Called shapes_event_handler")
        # make sure this stuff isn't done if data in the layer has been changed by the sliders - only by the users
        key = 'napari-organoid-counter:_rerun'
        if key in self.cur_shapes_layer.metadata: 
            return 
        
        # get new ids, new boxes and update the number of organoids
        new_ids = self.viewer.layers[self.cur_shapes_name].properties['box_id']
        new_bboxes = self.viewer.layers[self.cur_shapes_name].data

        print(f"New bboxes: {new_bboxes}, new ids: {new_ids}")
        self._update_num_organoids(len(new_ids))

        curr_next_id = self.organoiDL.next_id[self.cur_shapes_name]
        new_scores = self.viewer.layers[self.cur_shapes_name].properties['scores']
        if len(new_ids) != len(new_scores):
            print('[ERROR] Number of IDs and scores do not match!')
            show_error('Number of IDs and scores do not match!')
            return
        
        
        # check if duplicate ids
        if len(new_ids) > len(set(new_ids)):
            used_id = set()
            for idx, id_val in enumerate(new_ids):
                if id_val in used_id:
                    new_ids[idx] = curr_next_id
                    used_id.add(curr_next_id)
                    curr_next_id += 1
                    new_scores[idx] = 1.0
                else:
                    used_id.add(id_val)

            # set new properties to shapes layer
            self.viewer.layers[self.cur_shapes_name].properties = {'box_id': new_ids, 'scores': new_scores}
            # refresh text displayed
            self.viewer.layers[self.cur_shapes_name].refresh()
            self.viewer.layers[self.cur_shapes_name].refresh_text()
            # and update the OrganoiDL instance
            self.organoiDL.update_next_id(self.cur_shapes_name)

# this doesn't work!!!!
        # the problem is that the event is called once before the drawing has been completed!!!!!!
        #new_bboxes = self.cur_shapes_layer.data
        #self.organoiDL.update_bboxes_scores(new_bboxes, new_scores, new_ids)
        
    def _setup_input_widget(self):
        """
        Sets up the GUI part which corresposnds to the input configurations
        """
        # setup all the individual boxes
        input_box = self._setup_input_box()
        model_box = self._setup_model_box()
        window_sizes_box = self._setup_window_sizes_box()
        downsampling_box = self._setup_downsampling_box()
        run_box = self._setup_run_box()
        annotation_mode_box = self._setup_annotation_mode_box() # Annotation mode dropdown to select single or multi-annotation
        self._setup_progress_box()

        # and add all these to the layout
        input_widget = QGroupBox('Input configurations')
        vbox = QVBoxLayout()
        vbox.addLayout(input_box)
        vbox.addLayout(model_box)
        vbox.addLayout(window_sizes_box)
        vbox.addLayout(downsampling_box)
        vbox.addLayout(run_box)
        vbox.addLayout(annotation_mode_box)  # Add the annotation dropdown
        vbox.addWidget(self.progress_box)
        input_widget.setLayout(vbox)
        return input_widget

    def _setup_output_widget(self):
        """
        Sets up the GUI part which corresposnds to the parameters and outputs
        """
        # setup all the individual boxes
        self.organoid_number_label = QLabel('Number of organoids: '+str(self.num_organoids), self)
        self.organoid_number_label.setAlignment(Qt.AlignCenter | Qt.AlignVCenter)
        # and add all these to the layout
        output_widget = QGroupBox('Parameters and outputs')
        vbox = QVBoxLayout()
        vbox.addLayout(self._setup_min_diameter_box())
        vbox.addLayout(self._setup_confidence_box() )
        vbox.addWidget(self.organoid_number_label)
        vbox.addLayout(self._setup_reset_box())
        vbox.addLayout(self._setup_save_box())
        
        output_widget.setLayout(vbox)
        return output_widget

    def _setup_input_box(self):
        """
        Sets up the GUI part where the input image is defined
        """
        #self.input_box = QGroupBox()
        hbox = QHBoxLayout()
        # setup label
        image_label = QLabel('Image: ', self)
        image_label.setAlignment(Qt.AlignCenter | Qt.AlignVCenter)
        # setup drop down option for selecting which image to process
        self.image_layer_selection = QComboBox()
        if self.image_layer_names is not None:
            for name in self.image_layer_names: 
                if not name.startswith('Segmentation-'):
                    self.image_layer_selection.addItem(name)
        #self.image_layer_selection.setItemText(self.image_layer_name)
        self.image_layer_selection.currentIndexChanged.connect(self._on_image_selection_changed)
        # setup preprocess button to improve visualisation
        preprocess_btn = QPushButton("Preprocess")
        preprocess_btn.clicked.connect(self._on_preprocess_click)
        # and add all these to the layout
        hbox.addWidget(image_label, 2)
        hbox.addWidget(self.image_layer_selection, 4)
        hbox.addWidget(preprocess_btn, 4)
        return hbox

    def _setup_model_box(self):
        """
        Sets up the GUI part where the model is selected from a drop down menu.
        """
        hbox = QHBoxLayout()
        # setup the label
        model_label = QLabel('Model: ', self)
        model_label.setAlignment(Qt.AlignCenter | Qt.AlignVCenter)

        # setup the browse files button
        fileOpenButton = QPushButton('Add custom model', self)
        fileOpenButton.show()
        fileOpenButton.clicked.connect(self._on_choose_model_clicked)
        
        # setup drop down option for selecting which image to process
        self.model_selection = QComboBox()
        for name in settings.MODELS.keys(): self.model_selection.addItem(name)
        self.model_selection.setCurrentIndex(self.model_id)
        self.model_selection.currentIndexChanged.connect(self._on_model_selection_changed)
        
        # and add all these to the layout
        hbox.addWidget(model_label, 2)
        hbox.addWidget(self.model_selection, 4)
        hbox.addWidget(fileOpenButton, 4)
        return hbox

    def _setup_window_sizes_box(self):
        """
        Sets up the GUI part where the window sizes parameters are set
        """
        #self.window_sizes_box = QGroupBox()
        hbox = QHBoxLayout()
        info_text = ("Typically a ratio of 512 to 1 between window size and downsampling rate will give good results, (larger window \n"
                    "sizes can lead to a drop in performance). Note that small window sizes will signicantly impact the runtime of the \n"
                    "algorithm. For organoids of different sizes consider setting multiple windows sizes. Hit Enter for the change to \n"
                    "take effect.")
        # setup label
        window_sizes_label = QLabel('Window sizes: [size1, size2, ...]', self)
        window_sizes_label.setAlignment(Qt.AlignCenter | Qt.AlignVCenter)
        window_sizes_label.setToolTip(info_text)
        # setup textbox
        self.window_sizes_textbox = QLineEdit(self)
        text = [str(window_size) for window_size in self.window_sizes]
        text = ','.join(text)
        self.window_sizes_textbox.setText(text)
        self.window_sizes_textbox.returnPressed.connect(self._on_window_sizes_changed)
        self.window_sizes_textbox.setToolTip(info_text)
        # and add all these to the layout
        hbox.addWidget(window_sizes_label)
        hbox.addWidget(self.window_sizes_textbox)   
        #self.window_sizes_box.setLayout(hbox)   
        #self.window_sizes_box.setStyleSheet("border: 0px")  
        return hbox
    
    def _setup_downsampling_box(self):
        """
        Sets up the GUI part where the downsampling parameters are set
        """
        #self.downsampling_box = QGroupBox()
        hbox = QHBoxLayout()
        info_text = ("To detect large organoids (and ignore smaller structures) you can increase the downsampling rate. \n"
                    "If your organoids are small and are being missed by the algorithm, consider reducing the downsampling\n"
                    "rate. The number of downsampling inputs should match the number of windows sizes. Hit Enter for the \n"
                    "change to take effect. See window sizes for more info.")

        # setup label
        downsampling_label = QLabel('Downsampling: [ds1, ds2, ...]', self)
        downsampling_label.setAlignment(Qt.AlignCenter | Qt.AlignVCenter)
        downsampling_label.setToolTip(info_text)
        # setup textbox
        self.downsampling_textbox = QLineEdit(self)
        text = [str(ds) for ds in self.downsampling]
        text = ','.join(text)
        self.downsampling_textbox.setText(text)
        self.downsampling_textbox.returnPressed.connect(self._on_downsampling_changed)
        self.downsampling_textbox.setToolTip(info_text)
        # and add all these to the layout
        hbox.addWidget(downsampling_label)
        hbox.addWidget(self.downsampling_textbox) 
        #self.downsampling_box.setLayout(hbox)
        #self.downsampling_box.setStyleSheet("border: 0px") 
        return hbox

    def _setup_run_box(self):
        """
        Sets up the GUI part where the user hits the run button
        """
        hbox = QHBoxLayout()
        hbox.addStretch(1)
        run_btn = QPushButton("Run Organoid Counter")
        run_btn.clicked.connect(self._on_run_click)
        run_btn.setStyleSheet("border: 0px")
        hbox.addWidget(run_btn)
        hbox.addStretch(1)
        return hbox
    
    def _setup_annotation_mode_box(self):
        """
        Sets up the GUI part where the annotation mode is selected.
        """
        hbox = QHBoxLayout()

        # Label
        annotation_mode_label = QLabel("Annotation Mode:", self)
        hbox.addWidget(annotation_mode_label)

        # Dropdown
        self.annotation_mode_dropdown = QComboBox()
        self.annotation_mode_dropdown.addItems(["Single Annotation", "Multi Annotation"])
        self.annotation_mode_dropdown.currentIndexChanged.connect(self.on_annotation_mode_changed)
        hbox.addWidget(self.annotation_mode_dropdown)
        
        return hbox

    def _setup_progress_box(self):
        """
        Sets up the GUI part which appears when the model is being downloaded.
        This should only happen once for each model whihc is then stored in cache. 
        """
        self.progress_box = QGroupBox()
        hbox = QHBoxLayout()
        download_label = QLabel('Downloading model progress: ', self)
        download_label.setAlignment(Qt.AlignCenter | Qt.AlignVCenter)
        self.progress_bar = QProgressBar(self) # creating progress bar
        hbox.addWidget(download_label)
        hbox.addWidget(self.progress_bar)
        self.progress_box.setLayout(hbox)
        self.progress_box.hide()

    def _setup_min_diameter_box(self):
        """
        Sets up the GUI part where the minimum diameter parameter is displayed
        """
        hbox = QHBoxLayout()
        # setup the min diameter slider
        self.min_diameter_slider = QSlider(Qt.Horizontal)
        self.min_diameter_slider.setMinimum(10)
        self.min_diameter_slider.setMaximum(100)
        self.min_diameter_slider.setSingleStep(10)
        self.min_diameter_slider.setValue(self.min_diameter)
        self.min_diameter_slider.valueChanged.connect(self._on_diameter_slider_changed)
        # setup the label
        min_diameter_label = QLabel('Minimum Diameter [um]: ', self)
        min_diameter_label.setAlignment(Qt.AlignCenter | Qt.AlignVCenter)
        # setup text box
        self.min_diameter_textbox = QLineEdit(self)
        self.min_diameter_textbox.setText(str(self.min_diameter))
        self.min_diameter_textbox.returnPressed.connect(self._on_diameter_textbox_changed)  
        # and add all these to the layout
        hbox.addWidget(min_diameter_label, 4)
        hbox.addWidget(self.min_diameter_textbox, 1)
        hbox.addWidget(self.min_diameter_slider, 5)
        return hbox

    def _setup_confidence_box(self):
        """
        Sets up the GUI part where the confidence parameter is displayed
        """
        hbox = QHBoxLayout()
        # setup confidence slider
        self.confidence_slider = QSlider(Qt.Horizontal)
        self.confidence_slider.setMinimum(5)
        self.confidence_slider.setMaximum(100)
        self.confidence_slider.setSingleStep(5)
        vis_confidence = int(self.confidence*100)
        self.confidence_slider.setValue(vis_confidence)
        self.confidence_slider.valueChanged.connect(self._on_confidence_slider_changed)
        # setup label
        confidence_label = QLabel('Model confidence: ', self)
        confidence_label.setAlignment(Qt.AlignCenter | Qt.AlignVCenter)
        # setup text box
        self.confidence_textbox = QLineEdit(self)
        self.confidence_textbox.setText(str(self.confidence))
        self.confidence_textbox.returnPressed.connect(self._on_confidence_textbox_changed)  
        # and add all these to the layout
        hbox.addWidget(confidence_label, 3)
        hbox.addWidget(self.confidence_textbox, 1)
        hbox.addWidget(self.confidence_slider, 6)
        return hbox

    def _setup_reset_box(self):
        """
        Sets up the GUI part where screenshot and reset are available to the user
        """
        #self.reset_box = QGroupBox()
        hbox = QHBoxLayout()
        # setup button for resetting parameters
        self.reset_btn = QPushButton("Reset Configs")
        self.reset_btn.clicked.connect(self._on_reset_click)
        # setup button for taking screenshot of current viewer
        self.screenshot_btn = QPushButton("Take screenshot")
        self.screenshot_btn.clicked.connect(self._on_screenshot_click)
        # and add all these to the layout
        hbox.addStretch(1)
        hbox.addWidget(self.screenshot_btn)
        hbox.addSpacing(15)
        hbox.addWidget(self.reset_btn)
        hbox.addStretch(1)
        #self.reset_box.setLayout(hbox)
        #self.reset_box.setStyleSheet("border: 0px")
        return hbox

    def _setup_save_box(self):
        """
        Sets up the GUI part where shapes layer is saved 
        """
        #self.save_box = QGroupBox()
        hbox = QHBoxLayout()
        # setup button for saving features
        self.save_csv_btn = QPushButton("Save features")
        self.save_csv_btn.clicked.connect(self._on_save_csv_click)
        # setup button for saving boxes
        self.save_json_btn = QPushButton("Save boxes")
        self.save_json_btn.clicked.connect(self._on_save_json_click)
        # setup label
        self.save_label = QLabel('Save: ', self)
        self.save_label.setAlignment(Qt.AlignCenter | Qt.AlignVCenter)
        # setup drop down option for selecting which shapes layer to save
        self.output_layer_selection = QComboBox()
        if self.shape_layer_names is not None:
            for name in self.shape_layer_names: self.output_layer_selection.addItem(name)
        self.output_layer_selection.currentIndexChanged.connect(self._on_shapes_selection_changed)
        # and add all these to the layout
        hbox.addWidget(self.save_label)
        hbox.addSpacing(5)
        hbox.addWidget(self.output_layer_selection)
        hbox.addWidget(self.save_csv_btn)
        hbox.addWidget(self.save_json_btn)
        #self.save_box.setLayout(hbox)
        #self.save_box.setStyleSheet("border: 0px")
        return hbox

    def _get_layer_names(self, layer_type: layers.Layer = layers.Image) -> List[str]:
        """
        Get a list of layer names of a given layer type.
        """
        layer_names = [layer.name for layer in self.viewer.layers if type(layer) == layer_type]
        if layer_names: return [] + layer_names
        else: return []

    def _setup_segmentation_widget(self):
        """
        Sets up the GUI part for segmentation configuration.
        """
        segmentation_widget = QGroupBox('Segmentation configuration')
        vbox = QVBoxLayout()
        
        # Image layer selection
        hbox_img = QHBoxLayout()
        image_label = QLabel('Labels layer: ', self)
        image_label.setAlignment(Qt.AlignCenter | Qt.AlignVCenter)
        self.segmentation_image_layer_selection = QComboBox()
        if self.image_layer_names is not None:
            for name in self.image_layer_names:
                if not name.startswith('Segmentation-'):
                    self.segmentation_image_layer_selection.addItem(name)
        self.segmentation_image_layer_selection.currentIndexChanged.connect(self._on_labels_layer_change)
        hbox_img.addWidget(image_label, 2)
        hbox_img.addWidget(self.segmentation_image_layer_selection, 4)
        vbox.addLayout(hbox_img)
        
        # Run segmentation button
        hbox_run = QHBoxLayout()
        hbox_run.addStretch(1)
        run_segmentation_btn = QPushButton("Run Segmentation")
        run_segmentation_btn.clicked.connect(self._on_run_segmentation)
        run_segmentation_btn.setStyleSheet("border: 0px")
        hbox_run.addWidget(run_segmentation_btn)
        hbox_run.addStretch(1)
        vbox.addLayout(hbox_run)
        
        segmentation_widget.setLayout(vbox)
        return segmentation_widget
    
    def _setup_segmentation_export_widget(self):
        """
        Sets up the GUI part for segmentation configuration.
        """
        segmentation_widget = QGroupBox('Segmentation Mask Export')
        vbox = QVBoxLayout()
        
        # Image layer selection
        hbox_img = QHBoxLayout()
        image_label = QLabel('Segmentation layer: ', self)
        image_label.setAlignment(Qt.AlignCenter | Qt.AlignVCenter)
        self.segmentation_mask_layer_selection = QComboBox()
        if self.image_layer_names is not None:
            for name in self.image_layer_names:
                if name.startswith('Segmentation-'):
                    self.segmentation_mask_layer_selection.addItem(name)
        self.segmentation_mask_layer_selection.currentIndexChanged.connect(self._on_segmentation_layer_change)
        hbox_img.addWidget(image_label, 2)
        hbox_img.addWidget(self.segmentation_mask_layer_selection, 4)
        vbox.addLayout(hbox_img)
        
        # Run segmentation button
        hbox_run = QHBoxLayout()
        hbox_run.addStretch(1)
        export_segmentation_btn = QPushButton("Export masks")
        export_segmentation_btn.clicked.connect(self._on_export_masks)
        export_segmentation_btn.setStyleSheet("border: 0px")
        hbox_run.addWidget(export_segmentation_btn)
        hbox_run.addStretch(1)
        vbox.addLayout(hbox_run)
        
        segmentation_widget.setLayout(vbox)
        return segmentation_widget
    
    def _on_labels_layer_change(self):
        """
        Called when user changes layer of labels used for segmentation
        """
        self.label_layer_name = self.segmentation_image_layer_selection.currentText()

    def _on_segmentation_layer_change(self):
        """
        Called when user changes layer of labels used for segmentation
        """
        self.segmentation_layer_name = self.segmentation_mask_layer_selection.currentText()
    
    def _on_layer_name_change(self, event):
        """
        Called whether user changes the name of any of the layers.
        """
        
        # Update selectors for image and shapes layers
        self.output_layer_selection.clear()
        for name in self._get_layer_names(layer_type=layers.Shapes): 
            self.output_layer_selection.addItem(name)
            self.segmentation_image_layer_selection.addItem(name)

        self.image_layer_selection.clear()
        for name in self._get_layer_names(layer_type=layers.Image):
            self.image_layer_selection.addItem(name)

<<<<<<< HEAD
        # TODO: Handle layer name change 

=======
>>>>>>> 9030ba21
class ConfirmUpload(QDialog):
    '''
    The QDialog box that appears when the user selects to run organoid counter
    without having the selected model locally
    Parameters
    ----------
        parent: QWidget
            The parent widget, in this case an instance of OrganoidCounterWidget

    '''
    def __init__(self, parent: QWidget, model_name: str):
        super().__init__(parent)

        self.setWindowTitle("Confirm Download")
        # setup buttons and text to be displayed
        ok_btn = QPushButton("OK")
        cancel_btn = QPushButton("Cancel")
        text = (f"Model {model_name} not found locally. Downloading default model to \n"
                +str(settings.MODELS_DIR)+"\n"
                "This will only happen once. Click ok to continue or \n"
                "cancel if you do not agree. You won't be able to run\n"
                "the organoid counter if you click cancel.")
        # add all to layout
        layout = QVBoxLayout()
        layout.addWidget(QLabel(text))
        hbox = QHBoxLayout()
        hbox.addWidget(ok_btn)
        hbox.addWidget(cancel_btn)
        layout.addLayout(hbox)
        self.setLayout(layout)
        # connect ok and cancel buttons with accept and reject signals
        ok_btn.clicked.connect(self.accept)
        cancel_btn.clicked.connect(self.reject)

class ConfirmSamUpload(ConfirmUpload):
    '''
    The QDialog box that appears when the user selects to run organoid counter
    without having the SAM detection and segmentation model locally
    Parameters
    ----------
        parent: QWidget
            The parent widget, in this case an instance of OrganoidCounterWidget

    '''
    def __init__(self, parent: QWidget):
        super().__init__(parent, model_name="")
        text = ("SAM model not found locally. Downloading default model to \n"
                +str(settings.UTIL_DIR)+"\n"
                "This will only happen once. Click ok to continue or \n"
                "cancel if you do not agree. You won't be able to run\n"
                "the organoid segmentation and detection with SAMOS\n" 
<<<<<<< HEAD
                "if you click cancel. WARNING: You will need 1.2 GB of disk space!\n")
=======
                "if you click cancel. WARNING: The model size is 1.2 GB!")
>>>>>>> 9030ba21
        self.layout().itemAt(0).widget().setText(text)
<|MERGE_RESOLUTION|>--- conflicted
+++ resolved
@@ -1193,11 +1193,6 @@
         for name in self._get_layer_names(layer_type=layers.Image):
             self.image_layer_selection.addItem(name)
 
-<<<<<<< HEAD
-        # TODO: Handle layer name change 
-
-=======
->>>>>>> 9030ba21
 class ConfirmUpload(QDialog):
     '''
     The QDialog box that appears when the user selects to run organoid counter
@@ -1249,9 +1244,5 @@
                 "This will only happen once. Click ok to continue or \n"
                 "cancel if you do not agree. You won't be able to run\n"
                 "the organoid segmentation and detection with SAMOS\n" 
-<<<<<<< HEAD
-                "if you click cancel. WARNING: You will need 1.2 GB of disk space!\n")
-=======
                 "if you click cancel. WARNING: The model size is 1.2 GB!")
->>>>>>> 9030ba21
         self.layout().itemAt(0).widget().setText(text)
