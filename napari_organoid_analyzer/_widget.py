from pathlib import Path
from typing import List

from skimage.io import imsave
from skimage.color import rgb2gray
from datetime import datetime
import json
import os.path
import pandas as pd
from napari.utils import progress

from napari import layers
from napari.utils.notifications import show_info, show_error, show_warning
from urllib.request import urlretrieve
from napari_organoid_analyzer._utils import (
    convert_boxes_from_napari_view, 
    collate_instance_masks, 
    compute_image_hash, 
    convert_boxes_to_napari_view,
    validate_bboxes,
    get_timelapse_name
)
from napari_organoid_analyzer._widgets.annotation import get_annotation_dialogue


import numpy as np

from qtpy.QtCore import Qt
from qtpy.QtWidgets import (
    QHeaderView, 
    QAbstractItemView,
    QTableWidgetItem,
    QWidget, 
    QVBoxLayout, 
    QApplication, 
    QDialog, 
    QFileDialog, 
    QGroupBox, 
    QHBoxLayout, 
    QLabel, 
    QComboBox, 
    QPushButton, 
    QLineEdit, 
    QProgressBar, 
    QSlider, 
    QTabWidget, 
    QTreeWidget, 
    QTreeWidgetItem, 
    QCheckBox, 
    QTableWidget
)

from napari_organoid_analyzer._orgacount import OrganoiDL
from napari_organoid_analyzer import _utils as utils
from napari_organoid_analyzer import settings
from napari_organoid_analyzer import session
from napari_organoid_analyzer._widgets.dialogues import ConfirmUpload, ConfirmSamUpload, ExportDialog, SignalDialog, SignalChannelDialog
import torch
import pandas as pd
import os
import matplotlib.pyplot as plt
import cv2

import warnings
warnings.filterwarnings("ignore")

ANNOTATION_TYPES = ['Text', 'Ruler', 'Objects / Boxes', 'Classes', 'Number']

class OrganoidAnalyzerWidget(QWidget):
    '''
    The main widget of the organoid analyzer
    Parameters
    ----------
        napari_viewer: string
            The current napari viewer
        window_sizes: list of ints, default [1024]
            A list with the sizes of the windows on which the model will be run. If more than one window_size is given then the model will run on several window sizes and then 
            combine the results
        downsampling:list of ints, default [2]
            A list with the sizes of the downsampling ratios for each window size. List size must be the same as the window_sizes list
        min_diameter: int, default 30
            The minimum organoid diameter given in um
        confidence: float, default 0.8
            The confidence threhsold - equivalent to box_score_thresh of faster_rcnn
    Attributes
    ----------
        model_name: str
            The name of the model user has selected
        image_layer_names: list of strings
            Will hold the names of all the currently open images in the viewer
        image_layer_name: string
            The image we are currently working on
        shape_layer_names: list of strings
            Will hold the names of all the currently open images in the viewer
        save_layer_name: string
            The name of the shapes layer that has been selected for saving
        cur_shapes_name: string
            The name of the shapes layer that has been selected for visualisation
        cur_shapes_layer: napari.layers.Shapes
            The current shapes layer we are working on - it's name should correspond to cur_shapes_name
        organoiDL: OrganoiDL
            The class in which all the computations are performed for computing and storing the organoids bounding boxes and confidence scores
        num_organoids: int
            The current number of organoids
        original_images: dict
        original_contrast: dict
        label2im: dict
            Stores a mapping between label layer names and image layer names
    '''
    def __init__(self, 
                napari_viewer,
                window_sizes: List = [1024],
                downsampling: List = [2],
                window_overlap: float = 0.5,
                min_diameter: int = 30,
                confidence: float = 0.8):
        super().__init__()

        # assign class variables
        self.viewer = napari_viewer 

        # create cache dir for models if it doesn't exist and add any previously added local
        # models to the model dict
        settings.init()
        utils.add_local_models()
        session.load_cached_settings()
        self.model_id = 2 # yolov3
        self.model_name = list(settings.MODELS.keys())[self.model_id]
        
        # init params 
        self.window_sizes = window_sizes
        self.downsampling = downsampling
        self.window_overlap = window_overlap
        self.min_diameter = min_diameter
        self.confidence = confidence

        self.image_layer_names = []
        self.image_layer_name = None
        self.label_layer_name = None
        self.shape_layer_names = []
        self.cur_shapes_layer = None
        self.num_organoids = 0
        self.original_images = {}
        self.original_contrast = {}
        self.stored_confidences = {}
        self.stored_diameters = {}
        self.label2im = {}
        self.timelapses = {}
        self.cur_timelapse_name = None
        self.timelapse_image_layers = set()
        self.timelapse_segmentations = {}
        self.im2signal = {}


        # Add cache-related attributes
        self.cache_enabled = True  # Default to enabled
        self.image_hashes = {}  # Store image hashes for quick lookup
        self.cache_index_file = os.path.join(str(settings.DETECTIONS_DIR), "cache_index.json")
        self.cache_index = self._load_cache_index()
        self.remember_choice_for_image_import = None  # Variable to store user choice for image import

        # Initialize guided mode to False
        self.guided_mode = False
        self.guidance_layer_name = None
        self.guidance_layers = set()

        # Setup tab widget
        self.tab_widget = QTabWidget()
        self.configuration_tab = QWidget()
        self.detection_data_tab = QWidget()
        self.annotation_tab = QWidget()

        # Add tabs to the tab widget
        self.tab_widget.addTab(self.configuration_tab, "Configuration")
        self.tab_widget.addTab(self.detection_data_tab, "Detection data")
        self.tab_widget.addTab(self.annotation_tab, "Add Annotation")
        self.tab_widget.setTabEnabled(1, False)  # Initially disable the "Detection data" tab
        self.tab_widget.setTabEnabled(2, True)  # Always enable the "Add Annotation" tab

        # Set up the layout for the configuration tab
        self.configuration_tab.setLayout(QVBoxLayout())
        self.configuration_tab.layout().addWidget(self._setup_input_widget())
        self.configuration_tab.layout().addWidget(self._setup_output_widget())
        self.configuration_tab.layout().addWidget(self._setup_segmentation_widget())
        self.configuration_tab.layout().addWidget(self._setup_timelapse_widget())

        # Set up the layout for the detection data tab
        self.detection_data_tab.setLayout(QVBoxLayout())
        self.detection_data_tree = QTreeWidget()
        self.detection_data_tree.setHeaderLabels(["Detections", "Properties"])
        self.detection_data_tab.layout().addWidget(self.detection_data_tree)

        # Set up the layout for the add annotation tab
        self.annotation_tab.setLayout(QVBoxLayout())
        self.annotation_tab.layout().addWidget(self._setup_labels_for_annotation_widget())
        self.annotation_tab.layout().addWidget(self._setup_create_annotation_feature_widget())
        self.annotation_tab.layout().addWidget(self._setup_continue_annotation_widget())

        # Add export button below the tree view
        export_button = QPushButton("Export Selected")
        export_button.clicked.connect(self._export_detection_data_to_csv)
        self.detection_data_tab.layout().addWidget(export_button)

        # Add the tab widget to the main layout
        self.setLayout(QVBoxLayout())
        self.layout().addWidget(self.tab_widget)

        # initialise organoidl instance
        self.organoiDL = OrganoiDL(self.handle_progress)

        # get already opened layers
        image_layer_names = self._get_layer_names()  # Must not be self.image_layer_names, otherwise it will recursively add the same image again and again.
        if len(image_layer_names)>0: 
            self._update_added_image(image_layer_names)
        shape_layer_names = self._get_layer_names(layer_type=layers.Shapes)
        if len(shape_layer_names)>0: 
            self._update_added_shapes(shape_layer_names)
        # and watch for newly added images or shapes
        self.viewer.layers.events.inserted.connect(self._added_layer)
        self.viewer.layers.events.removed.connect(self._removed_layer)
        self.viewer.layers.selection.events.changed.connect(self._sel_layer_changed)
        self.viewer.dims.events.current_step.connect(self._on_frame_change)
        for layer in self.viewer.layers:
            layer.events.name.connect(self._on_layer_name_change)
    
        # setup flags used for changing slider and text of min diameter and confidence threshold
        self.diameter_slider_changed = False 
        self.confidence_slider_changed = False
        self.diameter_textbox_changed = False
        self.confidence_textbox_changed = False

    def handle_progress(self, blocknum, blocksize, totalsize):
        """ When the model is being downloaded, this method is called and th progress of the download
        is calculated and displayed on the progress bar. This function was re-implemented from:
        https://www.geeksforgeeks.org/pyqt5-how-to-automate-progress-bar-while-downloading-using-urllib/ """
        read_data = blocknum * blocksize # calculate the progress
        if totalsize > 0:
            download_percentage = read_data * 100 / totalsize
            self.progress_bar.setValue(int(download_percentage))
            QApplication.processEvents()

    def _load_cache_index(self):
        """Load the cache index from disk or create a new one if it doesn't exist"""
        if os.path.exists(self.cache_index_file):
            try:
                with open(self.cache_index_file, 'r') as f:
                    return json.load(f)
            except (json.JSONDecodeError, IOError):
                show_warning("No detections cache found")
        return {}
    
    def _save_cache_index(self):
        """Save the cache index to disk"""
        try:
            with open(self.cache_index_file, 'w') as f:
                json.dump(self.cache_index, f)
        except IOError:
            show_error("Failed to save cache index")
    
    def _check_for_cached_results(self, image_hash):
        """Check if the given image hash has cached detection results"""
        if image_hash in self.cache_index:
            cache_file = self.cache_index[image_hash]
            if os.path.exists(cache_file):
                return cache_file
            else:
                show_error(f"Cache file {cache_file} not found although present in cache index")
        return None
    
    def _save_cache_results(self, layer_name):
        if not self.cache_enabled:
            return

        if layer_name not in self.label2im:
            show_error(f"Layer {layer_name} doesn't have associated image layer")
            return
        
        corr_image_name = self.label2im[layer_name]
        
        if corr_image_name not in self.viewer.layers:
            show_error(f"Image layer {self.label2im[layer_name]} not found in viewer")
            return
        
        if layer_name.startswith("TL_Frame"):
            image_hash = self.image_hashes[f"{layer_name.split('_')[1]}_{corr_image_name}"]
        else:
            image_hash = self.image_hashes[self.label2im[layer_name]]

        cache_file = os.path.join(
            str(settings.DETECTIONS_DIR), 
            f"cache_{image_hash}.json"
        )
        
        with open(cache_file, 'w') as f:
            bboxes = self.organoiDL.pred_bboxes[layer_name]
            box_ids = self.organoiDL.pred_ids[layer_name]
            scores = self.organoiDL.pred_scores[layer_name]
            scale = self.viewer.layers[corr_image_name].scale[:2]

            # Create a dictionary to store the data
            cache_data = {
                'bboxes': bboxes.tolist(),
                'bbox_ids': list(map(int, box_ids)),
                'scores': scores.tolist(),
                'scale': scale.tolist(),
            }
                
            # Write the data to the cache file
            json.dump(cache_data, f)
                
        self.cache_index[image_hash] = cache_file
        self._save_cache_index()

    
    def _load_cached_results(self, cache_file):
        """Load detection results from cache file"""
        try:
            with open(cache_file, 'r') as f:
                cache_data = json.load(f)
                return cache_data
        except (json.JSONDecodeError, IOError):
            show_error(f"Failed to load cached results from {cache_file}")
            return None
        
    
    def _create_shapes_from_cache(self, image_layer_name, cache_data, labels_layer_name=None):
        """Create a shapes layer from cached detection data"""
        if self.organoiDL.img_scale[0] == 0:
            self.organoiDL.set_scale(self.viewer.layers[image_layer_name].scale[:2])
            
        bboxes = convert_boxes_to_napari_view(np.array(cache_data.get('bboxes', [])))
        box_ids = list(map(int, cache_data.get('bbox_ids', [])))
        scores = cache_data.get('scores', [])
        labels = cache_data.get('labels', [0] * len(bboxes))
        scale = cache_data.get('scale', self.viewer.layers[image_layer_name].scale[:2])

        if scale[0] != self.viewer.layers[image_layer_name].scale[0] or scale[1] != self.viewer.layers[image_layer_name].scale[1]:
            show_warning("Scale mismatch between cached data and current image layer")

        if len(bboxes) == 0:
            show_error("No detections found in cache")
            return False
            
        # Create a new shapes layer
        if labels_layer_name is None:
            labels_layer_name = f'{image_layer_name}-Labels-Cache-{datetime.strftime(datetime.now(), "%H_%M_%S")}'

        self.organoiDL.update_bboxes_scores(labels_layer_name, bboxes, scores, box_ids, 0, 0)
        bboxes, scores, box_ids = self.organoiDL.apply_params(labels_layer_name, self.confidence, self.min_diameter)
        

        # Set up the shapes layer
        properties = {'box_id': box_ids, 'confidence': scores}
        text_params = {'string': 'ID: {box_id}\nConf.: {confidence:.2f}',
                       'size': 12,
                       'anchor': 'upper_left',
                       'color': settings.TEXT_COLOR}
        
        self.cur_shapes_layer = self.viewer.add_shapes(
            bboxes, 
            name=labels_layer_name,
            scale=scale,
            face_color='transparent',
            properties=properties,
            text=text_params,
            edge_color=settings.COLOR_DEFAULT,
            shape_type='rectangle',
            edge_width=12
        )
        
        self.label2im[labels_layer_name] = image_layer_name
        self.stored_confidences[labels_layer_name] = self.confidence
        self.stored_diameters[labels_layer_name] = self.min_diameter
        self._update_cur_shapes_layer_label_and_checkbox()
        self._update_num_organoids(len(bboxes))

        if labels_layer_name.startswith("TL_Frame"):
            timelapse_name = get_timelapse_name(labels_layer_name)
            if not timelapse_name in self.timelapses:
                self.timelapses[timelapse_name] = set()
                self.timelapse_selection.addItem(timelapse_name)
                self.timelapse_selection.setCurrentText(timelapse_name)
                self.cur_timelapse_name = timelapse_name
            self.timelapses[timelapse_name].add(labels_layer_name)
        
        self.cur_shapes_layer.events.data.connect(self.shapes_event_handler)
        
        # Most likely action after loading cached detections is to select/delete/change some of them.
        self.viewer.layers[labels_layer_name].mode = 'select'
        
        return True

    def _sel_layer_changed(self, event):
        """ Is called whenever the user selects a different layer to work on. """
        cur_layer_list = list(self.viewer.layers.selection)
        if len(cur_layer_list)==0: return
        cur_seg_selected = cur_layer_list[-1]
        if self.cur_shapes_layer and cur_seg_selected.name == self.cur_shapes_layer.name: return
        # switch to values of other shapes layer if clicked
        if type(cur_seg_selected)==layers.Shapes and not cur_seg_selected.name in self.guidance_layers:
            if self.cur_shapes_layer is not None:
                self.stored_confidences[self.cur_shapes_layer.name] = self.confidence
                self.stored_diameters[self.cur_shapes_layer.name] = self.min_diameter
            self.cur_shapes_layer = cur_seg_selected
            # update min diameter text and slider with previous value of that layer
            self.min_diameter = self.stored_diameters[self.cur_shapes_layer.name]
            self.min_diameter_textbox.setText(str(self.min_diameter))
            self.min_diameter_slider.setValue(self.min_diameter)
            # update confidence text and slider with previous value of that layer
            self.confidence = self.stored_confidences[self.cur_shapes_layer.name]
            self.confidence_textbox.setText(str(self.confidence))
            self.confidence_slider.setValue(int(self.confidence*100))
            self._update_num_organoids(len(self.cur_shapes_layer.data))
            # update label and checkbox for current shapes layer
            self._update_cur_shapes_layer_label_and_checkbox()

    def _update_cur_shapes_layer_label_and_checkbox(self):
        """Update the label and checkbox for the current shapes layer name and timelapse option."""
        self.cur_shapes_layer_label.setText(f"Current shapes layer: {self.cur_shapes_layer.name if self.cur_shapes_layer else 'None'}")
        if self.cur_shapes_layer and self.cur_shapes_layer.name.startswith("TL_Frame"):
            self.apply_to_timelapse_checkbox.setVisible(True)
        else:
            self.apply_to_timelapse_checkbox.setVisible(False)

    def _added_layer(self, event):
        # get names of added layers, image and shapes
        new_image_layer_names = self._get_layer_names()
        new_shape_layer_names = self._get_layer_names(layer_type=layers.Shapes)
        new_image_layer_names = [name for name in new_image_layer_names if name not in self.image_layer_names]
        new_shape_layer_names = [name for name in new_shape_layer_names if name not in self.shape_layer_names]
        if len(new_image_layer_names)>0 : 
            self._update_added_image(new_image_layer_names)
        if len(new_shape_layer_names)>0:
            self._update_added_shapes(new_shape_layer_names)
            self.shape_layer_names = self._get_layer_names(layer_type=layers.Shapes)

        for layer in self.viewer.layers:
            layer.events.name.connect(self._on_layer_name_change)
            if type(layer) == layers.Shapes:
                layer.events.highlight.connect(self._on_shape_selected)

    def compute_and_check_image_hash(self, image_data, image_name, shapes_name=None):
        image_hash = compute_image_hash(image_data)

        if shapes_name and shapes_name.startswith("TL_Frame"):
            save_name = f"{shapes_name.split('_')[1]}_{image_name}"
            self.image_hashes[save_name] = image_hash
        else:
            self.image_hashes[image_name] = image_hash
        
        # If the user has already chosen to remember their choice, use it
        if self.remember_choice_for_image_import is not None:
            if self.remember_choice_for_image_import:
                cache_file = self._check_for_cached_results(image_hash)
                if cache_file:
                    cache_data = self._load_cached_results(cache_file)
                    if cache_data:
                        self._create_shapes_from_cache(image_name, cache_data, shapes_name)
                        return True
            return False
        cache_file = self._check_for_cached_results(image_hash)
        if cache_file:
            from qtpy.QtWidgets import QMessageBox, QCheckBox, QVBoxLayout
            msg_box = QMessageBox(self)
            msg_box.setWindowTitle('Cached Results Available')
            if shapes_name and shapes_name.startswith("TL_Frame"):
                msg_box.setText(f"Found cached detection results for timelapse {image_name} ({shapes_name.split('_')[1]}). Load them?")
            else:
                msg_box.setText(f'Found cached detection results for image {image_name}. Load them?')
            msg_box.setStandardButtons(QMessageBox.Yes | QMessageBox.No)
            
            # Add a checkbox to remember the user's choice
            remember_checkbox = QCheckBox("Remember my choice for this image import")
            layout = QVBoxLayout()
            layout.addWidget(remember_checkbox)
            msg_box.setCheckBox(remember_checkbox)

            reply = msg_box.exec()
            remember_choice = remember_checkbox.isChecked()

            # Save the user's choice if they selected "Remember"
            if remember_choice:
                self.remember_choice_for_image_import = (reply == QMessageBox.Yes)

            if reply == QMessageBox.Yes:
                cache_data = self._load_cached_results(cache_file)
                if cache_data:
                    self._create_shapes_from_cache(image_name, cache_data, shapes_name)
                    return True
        return False

    def _removed_layer(self, event):
        """ Is called whenever a layer has been deleted (by the user) and removes the layer from GUI and backend. """
        new_image_layer_names = self._get_layer_names()
        new_shape_layer_names = self._get_layer_names(layer_type=layers.Shapes)
        removed_image_layer_names = [name for name in self.image_layer_names if name not in new_image_layer_names]
        removed_shape_layer_names = [name for name in self.shape_layer_names if name not in new_shape_layer_names]
        if len(removed_image_layer_names)>0:
            self._update_removed_image(removed_image_layer_names)
            self.image_layer_names = self._get_layer_names()
        if len(removed_shape_layer_names)>0:
            self._update_remove_shapes(removed_shape_layer_names)
            self.shape_layer_names = self._get_layer_names(layer_type=layers.Shapes)

    def _preprocess(self, layer_name, img):
        """ Preprocess the current image in the viewer to improve visualisation for the user """
        img = utils.apply_normalization(img)
        self.viewer.layers[layer_name].data = img
        self.viewer.layers[layer_name].contrast_limits = (0,255)

    def _update_num_organoids(self, len_bboxes):
        """ Updates the number of organoids displayed in the viewer """
        self.num_organoids = len_bboxes
        new_text = 'Number of organoids: '+str(self.num_organoids)
        self.organoid_number_label.setText(new_text)

    def _update_detections(self, bboxes, scores, box_ids, labels_layer_name):
        """ Adds the shapes layer to the viewer or updates it if already there """
        self._update_num_organoids(len(bboxes))
        # if layer already exists
        if labels_layer_name in self.shape_layer_names:
            self.viewer.layers[labels_layer_name].data = bboxes # hack to get edge_width stay the same!
            # IMPORTANT!!! Assignment of properties is possible only in its entirety. Example code below would not work
            # self.viewer.layers[labels_layer_name].properties['box_id'] = box_ids
            # self.viewer.layers[labels_layer_name].properties['confidence'] = scores
            self.viewer.layers[labels_layer_name].properties = { 'box_id': box_ids, 
                                                                'confidence': scores}
            self.viewer.layers[labels_layer_name].edge_width = 12
            self.viewer.layers[labels_layer_name].refresh()
            self.viewer.layers[labels_layer_name].refresh_text()
            self.cur_shapes_layer = self.viewer.layers[labels_layer_name]
        # or if this is the first run
        else:
            text_params = {'string': 'ID: {box_id}\nConf.: {confidence:.2f}',
                            'size': 12,
                            'anchor': 'upper_left',
                            'color': settings.TEXT_COLOR}
            # if no organoids were found just make an empty shapes layer
            if self.num_organoids==0: 
                self.cur_shapes_layer = self.viewer.add_shapes(name=labels_layer_name,
                                                               properties={'box_id': [],'confidence': []},
                                                               text=text_params,
                                                               edge_color=settings.COLOR_DEFAULT,
                                                               face_color='transparent',
                                                               edge_width=12,
                                                               scale=self.viewer.layers[self.image_layer_name].scale[:2],)
            # otherwise make the layer and add the boxes
            else:
                properties = {'box_id': box_ids,'confidence': scores}
                self.cur_shapes_layer = self.viewer.add_shapes(bboxes, 
                                                               name=labels_layer_name,
                                                               scale=self.viewer.layers[self.image_layer_name].scale[:2],
                                                               face_color='transparent',  
                                                               properties = properties,
                                                               text = text_params,
                                                               edge_color=settings.COLOR_DEFAULT,
                                                               shape_type='rectangle',
                                                               edge_width=12) # warning generated here
                            
        # set current_edge_width so edge width is the same when users annotate - doesnt' fix new preds being added!
        self.viewer.layers[labels_layer_name].current_edge_width = 1
        self.viewer.layers[labels_layer_name].mode = 'select'
        self.stored_confidences[labels_layer_name] = self.confidence
        self.stored_diameters[labels_layer_name] = self.min_diameter
        self._update_cur_shapes_layer_label_and_checkbox()

    def _check_sam(self):
        # check if SAM model exists locally and if not ask user if it's ok to download
        if not utils.return_is_file(settings.MODELS_DIR, settings.SAM_MODEL["filename"]): 
            confirm_window = ConfirmSamUpload(self)
            confirm_window.exec()
            # if user clicks cancel return doing nothing 
            if confirm_window.result() != QDialog.Accepted: return
            # otherwise download model and display progress in progress bar
            else: 
                self.progress_box.show()
                save_loc = os.path.join(str(settings.MODELS_DIR),  settings.SAM_MODEL["filename"])
                urlretrieve(settings.SAM_MODEL["url"], save_loc, self.handle_progress)
                self.progress_box.hide()

    def _on_run_click(self):
        """ Is called whenever Run Organoid Counter button is clicked """
        # check if an image has been loaded
        if not self.image_layer_name: 
            show_info('Please load an image first and try again!')
            return
        
        if not self.image_layer_name in self.viewer.layers:
            show_error(f"Image layer {self.image_layer_name} not found in the viewer.")
            return
        
        self._check_sam()

        # check if model exists locally and if not ask user if it's ok to download
        if not utils.return_is_file(settings.MODELS_DIR, settings.MODELS[self.model_name]["filename"]): 
            confirm_window = ConfirmUpload(self, self.model_name)
            confirm_window.exec()
            # if user clicks cancel return doing nothing 
            if confirm_window.result() != QDialog.Accepted: return
            # otherwise download model and display progress in progress bar
            else: 
                self.progress_box.show()
                self.organoiDL.download_model(self.model_name)
                self.progress_box.hide()
        
        # load model checkpoint
        self.organoiDL.set_model(self.model_name)
        if self.organoiDL.img_scale[0] == 0: 
            self.organoiDL.set_scale(self.viewer.layers[self.image_layer_name].scale[:2])
        
        # make sure the number of windows and downsamplings are the same
        if len(self.window_sizes) != len(self.downsampling): 
            show_info('Keep number of window sizes and downsampling the same and try again!')
            return
        
        if not self.guidance_layer_name is None and (not self.guidance_layer_name or self.guidance_layer_name not in self.viewer.layers):
            show_error("Guidance layer not found in the viewer. Please select a valid guidance layer.")
            return
        
        # get the current image 
        img_data = self.viewer.layers[self.image_layer_name].data

        if img_data.ndim == 3 or img_data.ndim == 2:
            if not self.guidance_layer_name is None and not validate_bboxes(self.viewer.layers[self.guidance_layer_name].data, img_data.shape[:2]):
                show_error(f"Bboxes from guidance layer {self.guidance_layer_name} cannot be applied to image {self.image_layer_name} with shape {img_data.shape[:2]}")
                return
            labels_layer_name = f'{self.image_layer_name}-Labels-{self.model_name}-{datetime.strftime(datetime.now(), "%H_%M_%S")}'
            self.label2im[labels_layer_name] = self.image_layer_name
            self.viewer.window._status_bar._toggle_activity_dock(True)
            self._detect_organoids(img_data, labels_layer_name)
        elif img_data.ndim == 4:
            if not self.guidance_layer_name is None and not validate_bboxes(self.viewer.layers[self.guidance_layer_name].data, img_data.shape[1:3]):
                show_error(f"Bboxes from guidance layer {self.guidance_layer_name} cannot be applied to image {self.image_layer_name} with shape {img_data.shape[:2]}")
                return
            timelapse_name = f'{self.image_layer_name}-Labels-{self.model_name}-{datetime.strftime(datetime.now(), "%H_%M_%S")}'
            frame_names = []
            self.viewer.window._status_bar._toggle_activity_dock(True)
            for i in progress(range(img_data.shape[0])):
                labels_layer_name = f'TL_Frame{i}_{timelapse_name}'
                self.label2im[labels_layer_name] = self.image_layer_name
                self._detect_organoids(img_data[i], labels_layer_name)
                frame_names.append(labels_layer_name)
            self.cur_timelapse_name = timelapse_name
            self.timelapses[timelapse_name] = frame_names
            self.timelapse_selection.addItem(timelapse_name)
            self.timelapse_selection.setCurrentText(timelapse_name)
        else:
            show_error(f"Wrong format for image with shapes {img_data.ndim}")
            
        self.viewer.window._status_bar._toggle_activity_dock(False)
            
        
        # check if the image is not grayscale and convert it

    def _detect_organoids(self, img_data, labels_layer_name):
        """
        Detect organoids from the image (or timelapse frame) and create a shapes layer
        """

        loaded_cached_data = self.compute_and_check_image_hash(img_data, self.label2im[labels_layer_name])
        if loaded_cached_data:
            return

        if img_data.ndim == 3:
            if img_data.shape[2] == 4:
                img_data = img_data[:, :, :3]
            img_data = rgb2gray(img_data)
            img_data = (img_data * 255).astype(np.uint8)  # Scale to 0-255 and convert to uint8
        
        # update the viewer with the new bboxes
        self.stored_confidences[labels_layer_name] = self.confidence
        self.stored_diameters[labels_layer_name] = self.min_diameter

        if labels_layer_name in self.shape_layer_names:
            show_info('Found existing labels layer. Please remove or rename it and try again!')
            return 
        
        crops = convert_boxes_from_napari_view(self.viewer.layers[self.guidance_layer_name].data).tolist() if not self.guidance_layer_name is None else [[0, 0, img_data.shape[0], img_data.shape[1]]]

        # run inference
        self.organoiDL.run(img_data, 
                           labels_layer_name,
                           self.window_sizes,
                           self.downsampling,
                           self.window_overlap,
                           crops)
        
        # set the confidence threshold, remove small organoids and get bboxes in format to visualize
        bboxes, scores, box_ids = self.organoiDL.apply_params(labels_layer_name, self.confidence, self.min_diameter)
        
        # update widget with results
        self._update_detections(bboxes, scores, box_ids, labels_layer_name)
        self._save_cache_results(labels_layer_name)
        # and update cur_shapes_name to newly created shapes layer

    def _on_run_segmentation(self):
        """
        Is called whether run_segmentation button is clicked
        """
        if not self.label_layer_name:
            show_error("No label layer selected. Please select a label layer and try again.")
            return
        
        if not self.label_layer_name in self.viewer.layers:
            show_error(f"Layer '{self.label_layer_name}' not found in the viewer.")
            return
        
        image_name = self.label2im[self.label_layer_name]
        
        if not image_name in self.viewer.layers:
            show_error(f"Image layer '{image_name}' not found in the viewer. Please upload the image again")
            return
        
        image_data = self.viewer.layers[image_name].data

        merged_signal_data = {}
        if image_name in self.im2signal:
            for signal_name, signal_layer_name in self.im2signal[image_name].items():
                if not signal_layer_name in self.viewer.layers:
                    show_warning(f"Signal layer {signal_layer_name} not found in viewer")
                    continue
                signal_data = self.viewer.layers[signal_layer_name].data
                image_shape = image_data.shape
                signal_shape = signal_data.shape
                if not (
                    (len(signal_shape) == len(image_shape) - 1 and signal_shape == image_shape[:-1]) or 
                    (len(signal_shape) == len(image_shape) and signal_shape[:-1] == image_shape[:-1]) or
                    (len(signal_shape) == 3 and len(image_shape) == 2 and signal_shape[:-1] == image_shape)
                ):
                    show_error(f"Signal dimensions of {signal_shape} do not correspond to image dimensions {image_shape} fo signal {signal_layer_name}. Skipping...")
                    continue
                if len(signal_shape) >= len(image_shape) and len(signal_shape) >= 3:
                    channel_dialog = SignalChannelDialog(self, signal_shape[-1], signal_layer_name)
                    if channel_dialog.exec() != QDialog.Accepted:
                        show_warning(f"No channel selected for signal {signal_layer_name} Skipping...")
                        continue
                    idx = channel_dialog.get_channel_idx()
                    signal_data = np.take(signal_data, idx, -1).squeeze()
                signal_field = np.stack([signal_data, signal_data, signal_data], axis=-1)
                merged_signal_data.update({signal_name: signal_field})
    
        self._check_sam()
        if self.organoiDL.sam_predictor is None:
            self.organoiDL.init_sam_predictor()
        
        self.viewer.window._status_bar._toggle_activity_dock(True)
        
        if self.run_for_timelapse_checkbox.isVisible() and self.run_for_timelapse_checkbox.isChecked():
            timelapse_name = get_timelapse_name(self.label_layer_name)

            if timelapse_name not in self.timelapses:
                show_error(f"Timelapse '{timelapse_name}' not found.")
                self.viewer.window._status_bar._toggle_activity_dock(False)
                return
            
            assert image_name == timelapse_name.split('-Labels')[0]
            
            if not image_name in self.timelapse_image_layers or self.viewer.layers[image_name].data.ndim != 4:
                show_error(f"Image layer '{image_name}' is not a timelapse. Please upload a valid timelapse image.")
                self.viewer.window._status_bar._toggle_activity_dock(False)
                return
            
            mask_vis_shape = list(image_data.shape)
            mask_vis_shape[-1] = 3
            total_frames = image_data.shape[0]      
            final_image = np.zeros(mask_vis_shape, dtype=np.uint8)
            final_signal_seg = {signal_name: np.zeros(mask_vis_shape[:-1]) for signal_name, _ in merged_signal_data.items()}

            for i in progress(range(total_frames)):
                frame_layer_name = f'TL_Frame{i}_{timelapse_name}'
                if not frame_layer_name in self.timelapses[timelapse_name] or not frame_layer_name in self.viewer.layers:
                    show_warning(f"No detection data for frame#{i}. Skipping.")
                    continue
                labels_layer = self.viewer.layers[frame_layer_name]
                bboxes = convert_boxes_from_napari_view(labels_layer.data)
                frame = image_data[i]
                if frame.shape[2] == 4:
                    frame = frame[:, :, :3]
                frame_signal = {signal_name: signal_field[i] for signal_name, signal_field in merged_signal_data.items()}
                masks, features, signal_masks = self.organoiDL.run_segmentation(frame, frame_layer_name, bboxes, frame_signal)
                final_image[i] = collate_instance_masks(masks, color=True)
                for signal_name, signal_seg in signal_masks.items():
                    final_signal_seg[signal_name][i] = collate_instance_masks(signal_seg, color=False)
                if len(labels_layer.properties['box_id']) != masks.shape[0] or len(labels_layer.properties['confidence']) != masks.shape[0]:
                    show_error(f"Mismatch in number of masks and labels for layer {frame_layer_name}. Features have not been updated")
                    continue
                tmp_dict = labels_layer.properties.copy()
                tmp_dict.update(features)
                labels_layer.properties = tmp_dict


            segmentation_layer_name = f"Segmentation-{timelapse_name}"
            self.viewer.add_image(final_image, name=segmentation_layer_name, blending='additive')
            self.timelapse_segmentations[timelapse_name] = segmentation_layer_name

            for signal_name, signal_seg in final_signal_seg.items():
                signal_seg_layer_name = f"Segmentation-{signal_name}-{timelapse_name}"
                self.viewer.add_image(signal_seg, name=signal_seg_layer_name, blending='additive', colormap="red")

        else:

            labels_layer = self.viewer.layers[self.label_layer_name]
            bboxes = convert_boxes_from_napari_view(labels_layer.data)

            if self.label_layer_name.startswith("TL_Frame"):
                frame_idx = int(self.label_layer_name.split('_')[1][5:])
                image_data = image_data[frame_idx]
                merged_signal_data = {signal_name: signal_field[frame_idx] for signal_name, signal_field in merged_signal_data.items()}
            if image_data.ndim == 2:
                image_data = np.stack([image_data, image_data, image_data], axis=-1)
            elif image_data.ndim == 3 and image_data.shape[2] == 4:
                image_data = image_data[:, :, :3]
    
            segmentation_layer_name = f"Segmentation-{self.label_layer_name}-{datetime.strftime(datetime.now(), '%H_%M_%S')}"
            masks, features, signal_masks = self.organoiDL.run_segmentation(image_data, self.label_layer_name, bboxes, merged_signal_data)
    
            self.viewer.add_image(collate_instance_masks(masks, color=True), name=segmentation_layer_name, blending='additive')
            for signal_name, signal_mask in signal_masks.items():
                signal_seg_layer_name = f"Segmentation-{signal_name}-{self.label_layer_name}-{datetime.strftime(datetime.now(), '%H_%M_%S')}"
                self.viewer.add_image(collate_instance_masks(signal_mask, color=False), name=signal_seg_layer_name, blending='additive', colormap="red")
            if len(labels_layer.properties['box_id']) != masks.shape[0] or len(labels_layer.properties['confidence']) != masks.shape[0]:
                show_error("Mismatch in number of masks and labels. Please rerun the segmentation.")
                return
            tmp_dict = labels_layer.properties.copy()
            tmp_dict.update(features)
            labels_layer.properties = tmp_dict
    
        self._update_detection_data_tab()
        self.viewer.window._status_bar._toggle_activity_dock(False)
        show_info("Segmentation completed and added to the viewer.")

    def _on_export_click(self):
        """
        Runs when the Export button is clicked to open the export dialog
        and handle the user's selections.
        """
        if not self.label_layer_name:
            show_error("No label layer selected. Please select a label layer and try again.")
            return
        
        label_layer = self.viewer.layers[self.label_layer_name]
        if label_layer is None:
            show_error(f"Layer '{self.label_layer_name}' not found in the viewer.")
            return
        
        lengths = [len(v) for v in label_layer.properties.values()]
        if len(set(lengths)) != 1:
            show_error("Mismatch in number of masks and labels. Please rerun the segmentation on selected layer.")
            return
        
        # Get available features from the layer properties
        available_features = []
        if hasattr(label_layer, 'properties') and label_layer.properties:
            available_features = [k for k in label_layer.properties.keys()]

        masks_available = (self.label_layer_name in self.organoiDL.pred_masks)
        
        # Open the export dialog
<<<<<<< HEAD
        export_dialog = ExportDialog(self, available_features, masks_available)
        if export_dialog.exec_() != QDialog.Accepted:
=======
        export_dialog = ExportDialog(self, available_features)
        if export_dialog.exec() != QDialog.Accepted:
>>>>>>> 1b4ca394
            show_warning("Export canceled.")
            return
        
        export_path = export_dialog.get_export_path()
        if not export_path:
            show_error("No export folder selected.")
            return
        export_path = Path(export_path)
        
        export_options = export_dialog.get_export_options()
        selected_features = export_dialog.get_selected_features()
        
        exported_items = []
        
        # Process export based on selected options
        if export_options['bboxes']:
            self._export_bboxes(label_layer, export_path)
            exported_items.append("bounding boxes")
        
        if export_options['instance_masks']:
            self._export_instance_masks(label_layer, export_path)
            exported_items.append("instance masks")

        if export_options['collated_mask']:
            self._export_collated_masks(label_layer, export_path)
            exported_items.append("collated mask")
        
        if export_options['features']:
            self._export_features(label_layer, export_path, selected_features)
            exported_items.append("features")
        
        if exported_items:
            show_info(f"Export completed successfully to {str(export_path)}\nExported: {', '.join(exported_items)}")
        else:
            show_warning("No items were selected for export.")

    def _export_bboxes(self, label_layer, export_path: Path):
        """Export bounding boxes to JSON file"""
        if self.run_for_timelapse_checkbox.isVisible() and self.run_for_timelapse_checkbox.isChecked():
            
            if not label_layer.name.startswith("TL_Frame"):
                raise RuntimeError("Internal error: Timelapse checkbox is checked but current layer is not a timelapse frame.")
            
            timelapse_name = get_timelapse_name(label_layer.name)

            if timelapse_name not in self.timelapses:
                raise RuntimeError(f"Timelapse '{timelapse_name}' not found.")
            
            timelapse_layers = self.timelapses[timelapse_name]
            data_json = {}
            for label_layer_name in timelapse_layers:
                if not label_layer_name in self.viewer.layers:
                    raise RuntimeError(f"Label layer {label_layer_name} not found in viewer")
                if not label_layer_name.startswith("TL_Frame"):
                    raise RuntimeError(f"Layer {label_layer_name} is in timelapse but not a timelapse frame")
                frame_layer = self.viewer.layers[label_layer_name]
                if len(frame_layer.data) == 0:
                    show_warning(f"No bboxes detected in layer {label_layer_name}. Skippingl...")
                    continue
                frame_idx = int(label_layer_name.split('_')[1][5:])
                frame_data = utils.get_bboxes_as_dict(
                    frame_layer.data,
                    frame_layer.properties['box_id'],
                    frame_layer.properties['confidence'],
                    frame_layer.scale,
                )
                data_json.update({frame_idx: frame_data})            
        else:
            bboxes = label_layer.data
        
            if len(bboxes) == 0: 
                show_warning('No organoids detected! Skipping bounding box export.')
                return
        
            data_json = utils.get_bboxes_as_dict(
                bboxes, 
                label_layer.properties['box_id'],
                label_layer.properties['confidence'],
                label_layer.scale,
            )
            
        # Write bbox coordinates to json
        json_file_path = export_path / f"{self.label_layer_name}_bboxes.json"
        utils.write_to_json(json_file_path, data_json)

    def _export_instance_masks(self, label_layer, export_path: Path):
        """Export instance masks to NPY"""

        if self.run_for_timelapse_checkbox.isVisible() and self.run_for_timelapse_checkbox.isChecked():
            
            if not label_layer.name.startswith("TL_Frame"):
                raise RuntimeError("Internal error: Timelapse checkbox is checked but current layer is not a timelapse frame.")
            
            timelapse_name = get_timelapse_name(label_layer.name)

            if timelapse_name not in self.timelapses:
                raise RuntimeError(f"Timelapse '{timelapse_name}' not found.")
            
            timelapse_layers = self.timelapses[timelapse_name]
            export_folder = export_path / f"instance_masks_{timelapse_name}"
            export_folder.mkdir(exist_ok=True)
            for label_layer_name in timelapse_layers:
                if not label_layer_name in self.viewer.layers:
                    raise RuntimeError(f"Label layer {label_layer_name} not found in viewer")
                if not label_layer_name.startswith("TL_Frame"):
                    raise RuntimeError(f"Layer {label_layer_name} is in timelapse but not a timelapse frame")
                if not label_layer_name in self.organoiDL.pred_masks:
                    show_warning(f"No masks found for layer {label_layer_name}. Skippingl...")
                    continue
                instance_masks = self.organoiDL.pred_masks[label_layer_name]
                frame_idx = int(label_layer_name.split('_')[1][5:])
                box_ids = self.viewer.layers[label_layer_name].properties['box_id']
                mask_dict = {int(box_ids[i]): instance_masks[i] for i in range(len(instance_masks))}
                file_path = export_folder / f"Frame_{frame_idx}"
                np.save(file_path, mask_dict)
        else:
        
            instance_masks = self.organoiDL.pred_masks[self.label_layer_name]
            if len(instance_masks) == 0:
                show_warning("No masks found for segmentation. Skipping mask export.")
                return
        
            # Export instance masks
            box_ids = label_layer.properties['box_id']
            mask_dict = {int(box_ids[i]): instance_masks[i] for i in range(len(instance_masks))}
            
            instance_mask_file_path = export_path / f"{self.label_layer_name}_instance_masks.npy"
            np.save(instance_mask_file_path, mask_dict)

    def _export_collated_masks(self, label_layer, export_path: Path):
        """Export collated mask to NPY"""
        if self.run_for_timelapse_checkbox.isVisible() and self.run_for_timelapse_checkbox.isChecked():
            
            if not label_layer.name.startswith("TL_Frame"):
                raise RuntimeError("Internal error: Timelapse checkbox is checked but current layer is not a timelapse frame.")
            
            timelapse_name = get_timelapse_name(label_layer.name)

            if timelapse_name not in self.timelapses:
                raise RuntimeError(f"Timelapse '{timelapse_name}' not found.")
            
            timelapse_layers = self.timelapses[timelapse_name]
            export_folder = export_path / f"collated_masks_{timelapse_name}"
            export_folder.mkdir(exist_ok=True)
            for label_layer_name in timelapse_layers:
                if not label_layer_name in self.viewer.layers:
                    raise RuntimeError(f"Label layer {label_layer_name} not found in viewer")
                if not label_layer_name.startswith("TL_Frame"):
                    raise RuntimeError(f"Layer {label_layer_name} is in timelapse but not a timelapse frame")
                if not label_layer_name in self.organoiDL.pred_masks:
                    show_warning(f"No masks found for layer {label_layer_name}. Skippingl...")
                    continue
                instance_masks = self.organoiDL.pred_masks[label_layer_name]
                frame_idx = int(label_layer_name.split('_')[1][5:])
                collated_mask = collate_instance_masks(instance_masks)
                file_path = export_folder / f"Frame_{frame_idx}"
                np.save(file_path, collated_mask)
        else: 
        
            instance_masks = self.organoiDL.pred_masks[self.label_layer_name]
            if len(instance_masks) == 0:
                show_warning("No masks found for segmentation. Skipping mask export.")
                return

            collated_mask = collate_instance_masks(instance_masks)
            collated_mask_file_path = export_path / f"{self.label_layer_name}_collated_mask.npy"
            np.save(collated_mask_file_path, collated_mask)

    def _export_features(self, label_layer, export_path: Path, selected_features):
        """Export selected features to CSV"""
        # Extract only the selected features
        features_to_export = {}
        if self.run_for_timelapse_checkbox.isVisible() and self.run_for_timelapse_checkbox.isChecked():
            
            if not label_layer.name.startswith("TL_Frame"):
                raise RuntimeError("Internal error: Timelapse checkbox is checked but current layer is not a timelapse frame.")
            
            timelapse_name = get_timelapse_name(label_layer.name)

            if timelapse_name not in self.timelapses:
                raise RuntimeError(f"Timelapse '{timelapse_name}' not found.")
            
            timelapse_layers = self.timelapses[timelapse_name]
            filename = f"{timelapse_name}_features.csv"
            for feature in selected_features:
                features_to_export[feature] = []
            features_to_export['frame_idx'] = []

            for label_layer_name in timelapse_layers:
                if not label_layer_name in self.viewer.layers:
                    raise RuntimeError(f"Label layer {label_layer_name} not found in viewer")
                if not label_layer_name.startswith("TL_Frame"):
                    raise RuntimeError(f"Layer {label_layer_name} is in timelapse but not a timelapse frame")
                frame_layer = self.viewer.layers[label_layer_name]
                frame_idx = int(label_layer_name.split('_')[1][5:])
                feature_sizes = {}
                for feature in selected_features:
                    if not feature in frame_layer.properties and feature != "Bounding box":
                        show_warning(f"Feature {feature} not found for layer {label_layer_name}. Skipping...")
                        continue
                    if feature == "Bounding box":
                        features_to_export[feature].extend(convert_boxes_from_napari_view(frame_layer.data).tolist())
                        feature_sizes[feature] = len(frame_layer.data)
                    else:
                        features_to_export[feature].extend(frame_layer.properties[feature])
                        feature_sizes[feature] = len(frame_layer.properties[feature])
                uniform_size = max(feature_sizes.values())
                features_to_export['frame_idx'].extend([frame_idx] * uniform_size)
                for feature, cur_size in feature_sizes.items():
                    if cur_size < uniform_size:
                        show_warning(f"Missing data for feature {feature} in layer {label_layer_name}. Extending with None...")
                        features_to_export[feature].extend([None] * (uniform_size - cur_size))
        else:
            filename = f"{label_layer.name}_features.csv"
            for feature in selected_features:
                if feature in label_layer.properties:
                    features_to_export[feature] = label_layer.properties[feature]
                elif feature == "Bounding box":
                    features_to_export[feature] = convert_boxes_from_napari_view(label_layer.data).tolist()
                else:
                    show_warning(f"Feature '{feature}' not found in the layer properties.")
        
        # Convert to pandas DataFrame
        if features_to_export:
            df = pd.DataFrame(features_to_export)
            features_file_path = export_path / filename
            df.to_csv(features_file_path, index=False)
        else:
            show_warning("No features selected for export or no features available.")

    def _on_model_selection_changed(self):
        """ Is called when user selects a new model from the dropdown menu. """
        self.model_name = self.model_selection.currentText()

    def _on_choose_model_clicked(self):
        """ Is called whenever browse button is clicked for model selection """
        # called when the user hits the 'browse' button to select a model
        fd = QFileDialog()
        fd.setFileMode(QFileDialog.AnyFile)
        if fd.exec():
            model_path = fd.selectedFiles()[0]
        import shutil
        shutil.copy2(model_path, settings.MODELS_DIR)
        model_name = utils.add_to_dict(model_path)
        self.model_selection.addItem(model_name)

    def _on_window_sizes_changed(self):
        """ Is called whenever user changes the window sizes text box """
        new_window_sizes = self.window_sizes_textbox.text()
        new_window_sizes = new_window_sizes.split(',')
        self.window_sizes = [int(win_size) for win_size in new_window_sizes]

    def _on_downsampling_changed(self):
        """ Is called whenever user changes the downsampling text box """
        new_downsampling = self.downsampling_textbox.text()
        new_downsampling = new_downsampling.split(',')
        self.downsampling = [int(ds) for ds in new_downsampling]

    def _rerun(self):
        """ Is called whenever user changes one of the two parameter sliders """
        # check if OrganoiDL instance exists - create it if not and set there current boxes, scores and ids
        if not self.cur_shapes_layer:
            raise ValueError("No current shapes layer found for rerun.")    
        if self.organoiDL.img_scale[0]==0: self.organoiDL.set_scale(self.cur_shapes_layer.scale)

        # make sure to add info to cur_shapes_layer.metadata to differentiate this action from when user adds/removes boxes
        with utils.set_dict_key( self.cur_shapes_layer.metadata, 'napari-organoid-counter:_rerun', True):
            # first update bboxes in organoiDLin case user has added/removed
            if self.apply_to_timelapse_checkbox.isVisible() and self.apply_to_timelapse_checkbox.isChecked():
                if not self.cur_shapes_layer.name.startswith("TL_Frame"):
                    raise RuntimeError("Internal error: Timelapse checkbox is checked but current layer is not a timelapse frame.")
                timelapse_name = get_timelapse_name(self.cur_shapes_layer.name)
                if timelapse_name not in self.timelapses or self.cur_shapes_layer.name not in self.timelapses[timelapse_name]:
                    raise RuntimeError(f"Internal error: unknown timelapse or frame name {timelapse_name}")
                old_shape_layer_name = self.cur_shapes_layer.name
                for frame_name in self.timelapses[timelapse_name]:
                    self.organoiDL.update_bboxes_scores(frame_name,
                                                self.viewer.layers[frame_name].data, 
                                                self.viewer.layers[frame_name].properties['confidence'],
                                                self.viewer.layers[frame_name].properties['box_id'],
                                                self.stored_confidences[frame_name],
                                                self.stored_diameters[frame_name]
                                            )
                    bboxes, scores, box_ids = self.organoiDL.apply_params(frame_name, self.confidence, self.min_diameter)
                    self._update_detections(bboxes, scores, box_ids, frame_name)
                self.cur_shapes_layer = self.viewer.layers[old_shape_layer_name]
                self._update_num_organoids(len(self.cur_shapes_layer.data))
                self._update_cur_shapes_layer_label_and_checkbox()
            else:
                self.organoiDL.update_bboxes_scores(self.cur_shapes_layer.name,
                                                self.cur_shapes_layer.data, 
                                                self.cur_shapes_layer.properties['confidence'],
                                                self.cur_shapes_layer.properties['box_id'],
                                                self.stored_confidences[self.cur_shapes_layer.name],
                                                self.stored_diameters[self.cur_shapes_layer.name]
                                            )
                bboxes, scores, box_ids = self.organoiDL.apply_params(self.cur_shapes_layer.name, self.confidence, self.min_diameter)
                self._update_detections(bboxes, scores, box_ids, self.cur_shapes_layer.name)

    def _on_diameter_slider_changed(self):
        """ Is called whenever user changes the Minimum Diameter slider """
        # get current value
        if self.diameter_textbox_changed: return
        self.min_diameter = self.min_diameter_slider.value()
        self.diameter_slider_changed = True
        if int(self.min_diameter_textbox.text())!= self.min_diameter:
            self.min_diameter_textbox.setText(str(self.min_diameter))
        self.diameter_slider_changed = False
        # check if no labels loaded yet
        if len(self.shape_layer_names)==0: return
        self._rerun() 
    
    def _on_diameter_textbox_changed(self):
        """ Is called whenever user changes the minimum diameter from the textbox """
        # check if no labels loaded yet
        if self.diameter_slider_changed: return
        self.min_diameter = int(self.min_diameter_textbox.text())
        self.diameter_textbox_changed = True
        if self.min_diameter_slider.value() != self.min_diameter:
            self.min_diameter_slider.setValue(self.min_diameter)
        self.diameter_textbox_changed = False
        if len(self.shape_layer_names)==0: return
        self._rerun()

    def _on_confidence_slider_changed(self):
        """ Is called whenever user changes the confidence slider """
        if self.confidence_textbox_changed: return
        self.confidence = self.confidence_slider.value()/100
        self.confidence_slider_changed = True
        if float(self.confidence_textbox.text()) != self.confidence:
            self.confidence_textbox.setText(str(self.confidence))
        self.confidence_slider_changed = False
        # check if no labels loaded yet
        if len(self.shape_layer_names)==0: return
        self._rerun()

    def _on_confidence_textbox_changed(self):
        """ Is called whenever user changes the confidence value from the textbox """
        if self.confidence_slider_changed: return
        self.confidence = float(self.confidence_textbox.text())
        slider_conf_value = int(self.confidence*100)
        self.confidence_textbox_changed = True
        if self.confidence_slider.value() != slider_conf_value:
            self.confidence_slider.setValue(slider_conf_value)
        self.confidence_textbox_changed = False
        if len(self.shape_layer_names)==0: return
        self._rerun()

    def _on_image_selection_changed(self):
        """ Is called whenever a new image has been selected from the drop down box """
        self.image_layer_name = self.image_layer_selection.currentText()
    
    def _on_reset_click(self):
        """ Is called whenever Reset Configs button is clicked """
        # reset params
        self.min_diameter = 30
        self.confidence = 0.8
        vis_confidence = int(self.confidence*100)
        self.min_diameter_slider.setValue(self.min_diameter)
        self.confidence_slider.setValue(vis_confidence)
        if self.image_layer_name:
            # reset to original image
            self.viewer.layers[self.image_layer_name].data = self.original_images[self.image_layer_name]
            self.viewer.layers[self.image_layer_name].contrast_limits = self.original_contrast[self.image_layer_name]

    def _on_screenshot_click(self):
        """ Is called whenever Take Screenshot button is clicked """
        screenshot=self.viewer.screenshot()
        if not self.image_layer_name: potential_name = datetime.now().strftime("%d%m%Y%H%M%S")+'screenshot.png'
        else: potential_name = self.image_layer_name+datetime.now().strftime("%d%m%Y%H%M%S")+'_screenshot.png'
        fd = QFileDialog()
        name,_ = fd.getSaveFileName(self, 'Save File', potential_name, 'Image files (*.png);;(*.tiff)') #, 'CSV Files (*.csv)')
        if name: imsave(name, screenshot)

    def _on_custom_labels_click(self):
        """
        Called when user clicks on button to add custom organoid annotation to image
        """
        
        if not self.guided_mode:
            if not self.image_layer_name: 
                show_error('Cannot assign custom label to image. Please load an image first!')
                return

            img_data = self.viewer.layers[self.image_layer_name].data
            loaded_cached_data = self.compute_and_check_image_hash(img_data, self.image_layer_name)
            if loaded_cached_data:
                return
            
            if self.organoiDL.img_scale[0] == 0:
                self.organoiDL.set_scale(self.viewer.layers[self.image_layer_name].scale[:2])

            new_layer_name = f'{self.image_layer_name}-Labels-Custom-{datetime.strftime(datetime.now(), "%H_%M_%S")}'
            properties = {'box_id': [],'confidence': []}
            text_params = {'string': 'ID: {box_id}\nConf.: {confidence:.2f}',
                        'size': 12,
                        'anchor': 'upper_left',
                        'color': settings.TEXT_COLOR}
            edge_color = settings.COLOR_DEFAULT
            img_data = self.viewer.layers[self.image_layer_name].data

            if self.image_layer_name in self.timelapse_image_layers:
                # Add custom labels for timelapse
                timelapse_name = f'{self.image_layer_name}-Labels-Custom-'
                if not timelapse_name in self.timelapses:
                    self.timelapses[timelapse_name] = []
                    self.cur_timelapse_name = timelapse_name
                    self.timelapse_selection.addItem(timelapse_name)
                    self.timelapse_selection.setCurrentText(timelapse_name)

                from qtpy.QtWidgets import QMessageBox
                msg_box = QMessageBox(self)
                msg_box.setWindowTitle("Create Custom Labels for Timelapse")
                msg_box.setText("Do you want to create custom labels for all frames in the timelapse?")
                msg_box.setStandardButtons(QMessageBox.Yes | QMessageBox.No)
                reply = msg_box.exec()
                if reply == QMessageBox.Yes:
                    # Create a labels layer for each frame
                    for i in range(img_data.shape[0]):
                        frame_layer_name = f'TL_Frame{i}_{timelapse_name}'
                        if not frame_layer_name in self.timelapses[timelapse_name]:
                            self.label2im[frame_layer_name] = self.image_layer_name
                            self.organoiDL.next_id[frame_layer_name] = 0
                            new_layer = self.viewer.add_shapes(
                                name=frame_layer_name,
                                scale=self.viewer.layers[self.image_layer_name].scale[:2],
                                face_color='transparent',
                                properties=properties.copy(),
                                text=text_params,
                                edge_color=edge_color,
                                shape_type='rectangle',
                                edge_width=12
                            )                
                            self.stored_confidences[frame_layer_name] = self.confidence
                            self.stored_diameters[frame_layer_name] = self.min_diameter
                            self.timelapses[timelapse_name].append(frame_layer_name)
                    self._on_frame_change()            
                else:
                    # Create a labels layer for the current frame only
                    if not hasattr(self.viewer.dims, "current_step") or len(self.viewer.dims.current_step) == 0:
                        show_error("Internal error: Unable to determine current frame index.")
                        return
                    cur_frame = self.viewer.dims.current_step[0]
                    if cur_frame >= img_data.shape[0]:
                        show_error(f"Current frame index {cur_frame} exceeds the number of frames in the image.")
                        return
                    frame_layer_name = f'TL_Frame{cur_frame}_{timelapse_name}'
                    if frame_layer_name in self.timelapses[timelapse_name]:
                        show_warning(f"Layer '{frame_layer_name}' already exists.")
                        return
                    self.label2im[frame_layer_name] = self.image_layer_name
                    self.organoiDL.next_id[frame_layer_name] = 0
                    new_layer = self.viewer.add_shapes(
                        name=frame_layer_name,
                        scale=self.viewer.layers[self.image_layer_name].scale[:2],
                        face_color='transparent',
                        properties=properties.copy(),
                        text=text_params,
                        edge_color=edge_color,
                        shape_type='rectangle',
                        edge_width=12
                    )
                    self.timelapses[timelapse_name].append(frame_layer_name)
                    self.stored_confidences[frame_layer_name] = self.confidence
                    self.stored_diameters[frame_layer_name] = self.min_diameter
            else:
                self.label2im[new_layer_name] = self.image_layer_name
                self.organoiDL.next_id[new_layer_name] = 0
                new_layer = self.viewer.add_shapes( 
                    name=new_layer_name,
                    scale=self.viewer.layers[self.image_layer_name].scale[:2],
                    face_color='transparent',  
                    properties = properties,
                    text = text_params,
                    edge_color=edge_color,
                    shape_type='rectangle',
                    edge_width=12
                )
                self.stored_confidences[new_layer_name] = self.confidence
                self.stored_diameters[new_layer_name] = self.min_diameter

            self.cur_shapes_layer = new_layer
            
            self._update_num_organoids(len(self.cur_shapes_layer.data))
            self._update_cur_shapes_layer_label_and_checkbox()
            self.cur_shapes_layer.current_edge_width = 12
            self._save_cache_results(self.cur_shapes_layer.name)

        else:
            new_layer_name = f'Guidance-{datetime.strftime(datetime.now(), "%H_%M_%S")}'
            self.guidance_layers.add(new_layer_name)
            properties = {}
            text_params = {}
            edge_color = settings.COLOR_CLASS_1
            self.viewer.add_shapes( 
                    name=new_layer_name,
                    scale=self.viewer.layers[self.image_layer_name].scale[:2],
                    face_color='transparent',  
                    properties = properties,
                    text = text_params,
                    edge_color=edge_color,
                    shape_type='rectangle',
                    edge_width=12
            )
        self.cur_shapes_layer.mode = 'add_rectangle'

    def _update_added_image(self, added_items):
        """
        Update the selection box with new images if images have been added and update the self.original_images and self.original_contrast dicts.
        Set the latest added image to the current working image (self.image_layer_name)
        """
        for layer_name in added_items:
            self.image_layer_names.append(layer_name)
            if not layer_name.startswith('Segmentation-') and not layer_name.startswith('TL_'):
                #try:
                self._preprocess(layer_name, self.viewer.layers[layer_name].data)
                image_data = self.viewer.layers[layer_name].data
                if image_data.ndim == 4:
                    self.timelapse_image_layers.add(layer_name)
                    timelapse_name = f'{layer_name}-Labels-Cache-{datetime.strftime(datetime.now(), "%H_%M_%S")}'
                    for i in range(image_data.shape[0]):
                        shapes_name = f'TL_Frame{i}_{timelapse_name}'
                        self.compute_and_check_image_hash(image_data[i], layer_name, shapes_name)
                    self._on_frame_change()
                elif image_data.ndim == 3 or image_data.ndim == 2:
                    self.compute_and_check_image_hash(image_data, layer_name)
                else:
                    show_error(f"Unsupported image format for layer {layer_name}: shape {image_data.shape}")
                    continue
                self.remember_choice_for_image_import = None
                self.image_layer_selection.addItem(layer_name)
                self.image_layer_name = layer_name
                self.image_layer_selection.setCurrentText(self.image_layer_name)

            self.original_images[layer_name] = self.viewer.layers[layer_name].data
            self.original_contrast[layer_name] = self.viewer.layers[self.image_layer_name].contrast_limits

    def _update_removed_image(self, removed_layers):
        """
        Update the selection box by removing image names if image has been deleted and remove items from self.original_images and self.original_contrast dicts.
        """
        # update drop-down selection box and remove image from dict
        for removed_layer in removed_layers:
            item_id = self.image_layer_selection.findText(removed_layer)
            if removed_layer in self.timelapse_image_layers:
                self.timelapse_image_layers.remove(removed_layer)
            if item_id >= 0:
                self.image_layer_selection.removeItem(item_id)
            self.original_images.pop(removed_layer, None)
            self.original_contrast.pop(removed_layer, None)
            self.im2signal.pop(removed_layer, None)
        signal_dict = {key: val for key, val in self.im2signal.items() if not val in removed_layers}
        self.im2signal = signal_dict
        self._on_labels_layer_change()

    def _update_added_shapes(self, added_items):
        """
        Update the selection box by shape layer names if it they have been added, update current working shape layer and instantiate OrganoiDL if not already there
        """
        # update the drop down box displaying shape layer names for saving

        for layer_name in added_items:
            self.shape_layer_names.append(layer_name)
            if layer_name in self.guidance_layers:
                self.guidance_selection.addItem(layer_name)
                self.guidance_layer_name = layer_name
                self.guidance_selection.setCurrentText(self.guidance_layer_name)
            else:
                self.segmentation_image_layer_selection.addItem(layer_name)
                self.annotation_image_layer_selection.addItem(layer_name)
                self.cur_shapes_layer = self.viewer.layers[layer_name]
                self._update_num_organoids(len(self.cur_shapes_layer.data))
                self.cur_shapes_layer.events.data.connect(self.shapes_event_handler)
                self.cur_shapes_layer.events.highlight.connect(self._on_shape_selected)
                self.cur_shapes_layer.events.name.connect(self._on_layer_name_change)
                # update label and checkbox for current shapes layer
                self._update_cur_shapes_layer_label_and_checkbox()
        
    def _update_remove_shapes(self, removed_layers):
        """
        Update the selection box by removing shape layer names if it they been deleted and set 
        """
        # update selection box by removing image names if image has been deleted       
        for removed_name in removed_layers:
            if removed_name in self.guidance_layers:
                self.guidance_layers.remove(removed_name)
                item_id = self.guidance_selection.findText(removed_name)
                if item_id >= 0:
                    self.guidance_selection.removeItem(item_id)
                if removed_name == self.guidance_layer_name:
                    self.guidance_layer_name = None
                    self.guidance_selection.setCurrentText("None")
            else:
                item_id = self.segmentation_image_layer_selection.findText(removed_name)
                self.segmentation_image_layer_selection.removeItem(item_id)
                item_id = self.annotation_image_layer_selection.findText(removed_name)
                self.annotation_image_layer_selection.removeItem(item_id)
                self.label2im.pop(removed_name, None)
                self.stored_confidences.pop(removed_name, None)
                self.stored_diameters.pop(removed_name, None)

                if removed_name.startswith('TL_Frame'):
                    timelapse_name = get_timelapse_name(removed_name)
                    if timelapse_name in self.timelapses:
                        self.timelapses[timelapse_name].remove(removed_name)
                        if len(self.timelapses[timelapse_name]) == 0:
                            if self.cur_timelapse_name == timelapse_name:
                                self.cur_timelapse_name = None
                            del self.timelapses[timelapse_name]
                            self.timelapse_segmentations.pop(timelapse_name, None)
                            item_id = self.timelapse_selection.findText(timelapse_name)
                            if item_id >= 0:
                                self.timelapse_selection.removeItem(item_id)
                    else:
                        show_error(f"Corresponding timelapse '{timelapse_name}' not found.")

                if self.cur_shapes_layer and removed_name==self.cur_shapes_layer.name: 
                    self._update_num_organoids(0)
                    self.cur_shapes_layer = None
                    self._update_cur_shapes_layer_label_and_checkbox()
                self.organoiDL.remove_shape_from_dict(removed_name)

    def shapes_event_handler(self, event):
        """
        This function will be called every time the current shapes layer data changes
        """
        # make sure this stuff isn't done if data in the layer has been changed by the sliders - only by the users
        key = 'napari-organoid-counter:_rerun'
        if key in self.cur_shapes_layer.metadata: 
            return
        
        # get new ids, new boxes and update the number of organoids
        new_ids = self.cur_shapes_layer.properties['box_id']
        new_bboxes = self.cur_shapes_layer.data
        new_scores = self.cur_shapes_layer.properties['confidence']
        if len(new_ids) != len(new_scores):
            show_error('Number of IDs and scores do not match!')
            return
    
        self._update_num_organoids(len(new_ids))
        curr_next_id = self.organoiDL.next_id[self.cur_shapes_layer.name]
        
        # check if duplicate ids
        if len(new_ids) > len(set(new_ids)) or np.isnan(new_ids).any():
            used_id = set()
            for idx, id_val in enumerate(new_ids):
                if id_val in used_id or np.isnan(id_val):
                    new_ids[idx] = int(curr_next_id)
                    used_id.add(curr_next_id)
                    curr_next_id += 1
                    new_scores[idx] = 1.0
                else:
                    used_id.add(id_val)


        new_ids = list(map(int, new_ids))
        self.organoiDL.update_bboxes_scores(self.cur_shapes_layer.name, new_bboxes, new_scores, new_ids, 
                                            self.stored_confidences[self.cur_shapes_layer.name], 
                                            self.stored_diameters[self.cur_shapes_layer.name]
                                        )
        self._save_cache_results(self.cur_shapes_layer.name)

        # set new properties to shapes layer
        self.cur_shapes_layer.properties = { 'box_id': new_ids, 'confidence': new_scores }
        # refresh text displayed
        self.cur_shapes_layer.refresh()
        self.cur_shapes_layer.refresh_text()

    def _setup_input_widget(self):
        """
        Sets up the GUI part which corresponds to the input configurations
        """
        # setup all the individual boxes
        input_box = self._setup_input_box()
        guidance_box = self._setup_guidance_box()  # Add guidance selector
        model_box = self._setup_model_box()
        window_sizes_box = self._setup_window_sizes_box()
        downsampling_box = self._setup_downsampling_box()
        run_box = self._setup_run_box()
        self._setup_progress_box()

        # and add all these to the layout
        input_widget = QGroupBox('Input configurations')
        vbox = QVBoxLayout()
        vbox.addLayout(input_box)
        vbox.addLayout(guidance_box)  # Add guidance selector to layout
        vbox.addLayout(model_box)
        vbox.addLayout(window_sizes_box)
        vbox.addLayout(downsampling_box)
        vbox.addLayout(run_box)
        vbox.addWidget(self.progress_box)
        input_widget.setLayout(vbox)
        return input_widget

    def _setup_guidance_box(self):
        """
        Sets up the GUI part where the guidance type is selected.
        """
        hbox = QHBoxLayout()
        # setup label
        guidance_label = QLabel('Guidance layer: ', self)
        guidance_label.setAlignment(Qt.AlignCenter | Qt.AlignVCenter)
        # setup drop down option for selecting guidance type
        self.guidance_selection = QComboBox()
        self.guidance_selection.addItem('None')
        
        self.guidance_selection.currentIndexChanged.connect(self._on_guidance_selection_changed)
        # and add all these to the layout
        hbox.addWidget(guidance_label, 2)
        hbox.addWidget(self.guidance_selection, 4)
        return hbox

    def _on_guidance_selection_changed(self, index):
        """
        Callback for when the guidance selection changes.
        """
        if self.guidance_selection.currentText() == 'None':
            self.guidance_layer_name = None
        else:
            self.guidance_layer_name = self.guidance_selection.currentText()

    def _setup_output_widget(self):
        """
        Sets up the GUI part which corresposnds to the parameters and outputs
        """
        # setup all the individual boxes
        self.organoid_number_label = QLabel('Number of organoids: '+str(self.num_organoids), self)
        self.organoid_number_label.setAlignment(Qt.AlignCenter | Qt.AlignVCenter)
        self.cur_shapes_layer_label = QLabel('Modified labels layer: None', self)
        self.cur_shapes_layer_label.setAlignment(Qt.AlignCenter | Qt.AlignVCenter)
        self.apply_to_timelapse_checkbox = QCheckBox("Apply to entire timelapse")
        self.apply_to_timelapse_checkbox.setChecked(False)
        self.apply_to_timelapse_checkbox.setVisible(False)
        # and add all these to the layout
        output_widget = QGroupBox('Parameters and outputs')
        vbox = QVBoxLayout()
        # Add current shapes layer label and timelapse checkbox above sliders
        vbox.addWidget(self.cur_shapes_layer_label)
        vbox.addLayout(self._setup_min_diameter_box())
        vbox.addLayout(self._setup_confidence_box() )
        vbox.addWidget(self.apply_to_timelapse_checkbox)
        vbox.addWidget(self.organoid_number_label)
        vbox.addLayout(self._setup_reset_box())
        
        output_widget.setLayout(vbox)
        return output_widget

    def _setup_input_box(self):
        """
        Sets up the GUI part where the input image is defined
        """
        #self.input_box = QGroupBox()
        hbox = QHBoxLayout()
        # setup label
        image_label = QLabel('Image: ', self)
        image_label.setAlignment(Qt.AlignCenter | Qt.AlignVCenter)
        # setup drop down option for selecting which image to process
        self.image_layer_selection = QComboBox()
        if self.image_layer_names is not None:
            for name in self.image_layer_names: 
                if not name.startswith('Segmentation-') and not name.startswith('TL_'):
                    self.image_layer_selection.addItem(name)
        #self.image_layer_selection.setItemText(self.image_layer_name)
        self.image_layer_selection.currentIndexChanged.connect(self._on_image_selection_changed)
        # and add all these to the layout
        hbox.addWidget(image_label, 2)
        hbox.addWidget(self.image_layer_selection, 4)
        return hbox

    def _setup_model_box(self):
        """
        Sets up the GUI part where the model is selected from a drop down menu.
        """
        hbox = QHBoxLayout()
        # setup the label
        model_label = QLabel('Model: ', self)
        model_label.setAlignment(Qt.AlignCenter | Qt.AlignVCenter)

        # setup the browse files button
        fileOpenButton = QPushButton('Add custom model', self)
        fileOpenButton.show()
        fileOpenButton.clicked.connect(self._on_choose_model_clicked)
        
        # setup drop down option for selecting which image to process
        self.model_selection = QComboBox()
        for name in settings.MODELS.keys(): self.model_selection.addItem(name)
        self.model_selection.setCurrentIndex(self.model_id)
        self.model_selection.currentIndexChanged.connect(self._on_model_selection_changed)
        
        # and add all these to the layout
        hbox.addWidget(model_label, 2)
        hbox.addWidget(self.model_selection, 4)
        hbox.addWidget(fileOpenButton, 4)
        return hbox

    def _setup_window_sizes_box(self):
        """
        Sets up the GUI part where the window sizes parameters are set
        """
        #self.window_sizes_box = QGroupBox()
        hbox = QHBoxLayout()
        info_text = ("Typically a ratio of 512 to 1 between window size and downsampling rate will give good results, (larger window \n"
                    "sizes can lead to a drop in performance). Note that small window sizes will signicantly impact the runtime of the \n"
                    "algorithm. For organoids of different sizes consider setting multiple windows sizes. Hit Enter for the change to \n"
                    "take effect.")
        # setup label
        window_sizes_label = QLabel('Window sizes: [size1, size2, ...]', self)
        window_sizes_label.setAlignment(Qt.AlignCenter | Qt.AlignVCenter)
        window_sizes_label.setToolTip(info_text)
        # setup textbox
        self.window_sizes_textbox = QLineEdit(self)
        text = [str(window_size) for window_size in self.window_sizes]
        text = ','.join(text)
        self.window_sizes_textbox.setText(text)
        self.window_sizes_textbox.returnPressed.connect(self._on_window_sizes_changed)
        self.window_sizes_textbox.setToolTip(info_text)
        # and add all these to the layout
        hbox.addWidget(window_sizes_label)
        hbox.addWidget(self.window_sizes_textbox)   
        #self.window_sizes_box.setLayout(hbox)   
        #self.window_sizes_box.setStyleSheet("border: 0px")  
        return hbox
    
    def _setup_downsampling_box(self):
        """
        Sets up the GUI part where the downsampling parameters are set
        """
        #self.downsampling_box = QGroupBox()
        hbox = QHBoxLayout()
        info_text = ("To detect large organoids (and ignore smaller structures) you can increase the downsampling rate. \n"
                    "If your organoids are small and are being missed by the algorithm, consider reducing the downsampling\n"
                    "rate. The number of downsampling inputs should match the number of windows sizes. Hit Enter for the \n"
                    "change to take effect. See window sizes for more info.")

        # setup label
        downsampling_label = QLabel('Downsampling: [ds1, ds2, ...]', self)
        downsampling_label.setAlignment(Qt.AlignCenter | Qt.AlignVCenter)
        downsampling_label.setToolTip(info_text)
        # setup textbox
        self.downsampling_textbox = QLineEdit(self)
        text = [str(ds) for ds in self.downsampling]
        text = ','.join(text)
        self.downsampling_textbox.setText(text)
        self.downsampling_textbox.returnPressed.connect(self._on_downsampling_changed)
        self.downsampling_textbox.setToolTip(info_text)
        # and add all these to the layout
        hbox.addWidget(downsampling_label)
        hbox.addWidget(self.downsampling_textbox) 
        #self.downsampling_box.setLayout(hbox)
        #self.downsampling_box.setStyleSheet("border: 0px") 
        return hbox

    def _setup_run_box(self):
        """
        Sets up the GUI part where the user hits the run button
        """
        vbox = QVBoxLayout()
        
        # Button layout
        hbox = QHBoxLayout()
        hbox.addStretch(1)
        run_btn = QPushButton("Run Organoid Counter")
        run_btn.clicked.connect(self._on_run_click)
        run_btn.setStyleSheet("border: 0px")
        hbox.addWidget(run_btn)
        hbox.addStretch(1)
        vbox.addLayout(hbox)

        # Custom labels and detection guidance
        hbox_custom = QHBoxLayout()
        custom_btn = QPushButton("Add custom labels")
        custom_btn.clicked.connect(self._on_custom_labels_click)
        custom_btn.setStyleSheet("border: 0px")
        self.detection_guidance_checkbox = QCheckBox("Detection guidance")
        self.detection_guidance_checkbox.setChecked(False)
        self.detection_guidance_checkbox.stateChanged.connect(self._on_detection_guidance_checkbox_changed)
        hbox_custom.addStretch(1)
        hbox_custom.addWidget(custom_btn)
        hbox_custom.addSpacing(15)
        hbox_custom.addWidget(self.detection_guidance_checkbox)
        hbox_custom.addStretch(1)
        vbox.addLayout(hbox_custom)
        
        # Cache checkbox
        cache_hbox = QHBoxLayout()
        cache_hbox.addStretch(1)
        self.cache_checkbox = QCheckBox("Cache results")
        self.cache_checkbox.setChecked(self.cache_enabled)
        self.cache_checkbox.stateChanged.connect(self._on_cache_checkbox_changed)
        cache_hbox.addWidget(self.cache_checkbox)
        cache_hbox.addStretch(1)
        vbox.addLayout(cache_hbox)
        
        return vbox

    def _on_cache_checkbox_changed(self, state):
        """Called when cache checkbox is toggled"""
        self.cache_enabled = (state == Qt.Checked)

    def _on_detection_guidance_checkbox_changed(self, state):
        """
        Called when the detection guidance checkbox is toggled.
        """
        self.guided_mode = (state == Qt.Checked)

    def _setup_progress_box(self):
        """
        Sets up the GUI part which appears when the model is being downloaded.
        This should only happen once for each model whihc is then stored in cache. 
        """
        self.progress_box = QGroupBox()
        hbox = QHBoxLayout()
        download_label = QLabel('Downloading model progress: ', self)
        download_label.setAlignment(Qt.AlignCenter | Qt.AlignVCenter)
        self.progress_bar = QProgressBar(self) # creating progress bar
        hbox.addWidget(download_label)
        hbox.addWidget(self.progress_bar)
        self.progress_box.setLayout(hbox)
        self.progress_box.hide()

    def _setup_min_diameter_box(self):
        """
        Sets up the GUI part where the minimum diameter parameter is displayed
        """
        hbox = QHBoxLayout()
        # setup the min diameter slider
        self.min_diameter_slider = QSlider(Qt.Horizontal)
        self.min_diameter_slider.setMinimum(10)
        self.min_diameter_slider.setMaximum(100)
        self.min_diameter_slider.setSingleStep(10)
        self.min_diameter_slider.setValue(self.min_diameter)
        self.min_diameter_slider.valueChanged.connect(self._on_diameter_slider_changed)
        # setup the label
        min_diameter_label = QLabel('Minimum Diameter [um]: ', self)
        min_diameter_label.setAlignment(Qt.AlignCenter | Qt.AlignVCenter)
        # setup text box
        self.min_diameter_textbox = QLineEdit(self)
        self.min_diameter_textbox.setText(str(self.min_diameter))
        self.min_diameter_textbox.returnPressed.connect(self._on_diameter_textbox_changed)  
        # and add all these to the layout
        hbox.addWidget(min_diameter_label, 4)
        hbox.addWidget(self.min_diameter_textbox, 1)
        hbox.addWidget(self.min_diameter_slider, 5)
        return hbox

    def _setup_confidence_box(self):
        """
        Sets up the GUI part where the confidence parameter is displayed
        """
        hbox = QHBoxLayout()
        # setup confidence slider
        self.confidence_slider = QSlider(Qt.Horizontal)
        self.confidence_slider.setMinimum(5)
        self.confidence_slider.setMaximum(100)
        self.confidence_slider.setSingleStep(5)
        vis_confidence = int(self.confidence*100)
        self.confidence_slider.setValue(vis_confidence)
        self.confidence_slider.valueChanged.connect(self._on_confidence_slider_changed)
        # setup label
        confidence_label = QLabel('confidence: ', self)
        confidence_label.setAlignment(Qt.AlignCenter | Qt.AlignVCenter)
        # setup text box
        self.confidence_textbox = QLineEdit(self)
        self.confidence_textbox.setText(str(self.confidence))
        self.confidence_textbox.returnPressed.connect(self._on_confidence_textbox_changed)  
        # and add all these to the layout
        hbox.addWidget(confidence_label, 3)
        hbox.addWidget(self.confidence_textbox, 1)
        hbox.addWidget(self.confidence_slider, 6)
        return hbox

    def _setup_reset_box(self):
        """
        Sets up the GUI part where screenshot and reset are available to the user
        """
        #self.reset_box = QGroupBox()
        hbox = QHBoxLayout()
        # setup button for resetting parameters
        self.reset_btn = QPushButton("Reset Configs")
        self.reset_btn.clicked.connect(self._on_reset_click)
        # setup button for taking screenshot of current viewer
        self.screenshot_btn = QPushButton("Take screenshot")
        self.screenshot_btn.clicked.connect(self._on_screenshot_click)
        # and add all these to the layout
        hbox.addStretch(1)
        hbox.addWidget(self.screenshot_btn)
        hbox.addSpacing(15)
        hbox.addWidget(self.reset_btn)
        hbox.addStretch(1)
        #self.reset_box.setLayout(hbox)
        #self.reset_box.setStyleSheet("border: 0px")
        return hbox

    def _setup_segmentation_widget(self):
        """
        Sets up the GUI part for segmentation configuration.
        """
        segmentation_widget = QGroupBox('Segmentation configuration')
        vbox = QVBoxLayout()
        
        # Image layer selection
        hbox_img = QHBoxLayout()
        image_label = QLabel('Labels layer: ', self)
        image_label.setAlignment(Qt.AlignCenter | Qt.AlignVCenter)
        self.segmentation_image_layer_selection = QComboBox()
        if self.image_layer_names is not None:
            for name in self.image_layer_names:
                if not name.startswith('Segmentation-') and not name.startswith('TL_'):
                    self.segmentation_image_layer_selection.addItem(name)
        self.segmentation_image_layer_selection.currentIndexChanged.connect(self._on_labels_layer_change)
        hbox_img.addWidget(image_label, 2)
        hbox_img.addWidget(self.segmentation_image_layer_selection, 4)
        vbox.addLayout(hbox_img)
        
        # Run for entire timelapse checkbox
        self.run_for_timelapse_checkbox = QCheckBox("Apply to entire timelapse")
        self.run_for_timelapse_checkbox.setVisible(False)
        vbox.addWidget(self.run_for_timelapse_checkbox)
        
        # Run segmentation button
        hbox_run = QHBoxLayout()
        hbox_run.addStretch(1)
        run_segmentation_btn = QPushButton("Run Segmentation")
        run_segmentation_btn.clicked.connect(self._on_run_segmentation)
        run_segmentation_btn.setStyleSheet("border: 0px")
        export_btn = QPushButton("Export data")
        export_btn.clicked.connect(self._on_export_click)
        export_btn.setStyleSheet("border: 0px")
        hbox_run.addWidget(run_segmentation_btn)
        hbox_run.addSpacing(15)
        hbox_run.addWidget(export_btn)
        hbox_run.addStretch(1)   
        vbox.addLayout(hbox_run)

        signal_hbox = QHBoxLayout()
        signal_hbox.addStretch(1)
        signal_btn = QPushButton("+ Add signal")
        signal_btn.clicked.connect(self._on_add_signal)
        signal_hbox.addWidget(signal_btn)
        signal_hbox.addStretch(1)
        vbox.addLayout(signal_hbox)

        self.signal_layer_label = QLabel("Associated signal layers:")
        self.signal_layer_label.setAlignment(Qt.AlignCenter | Qt.AlignVCenter)
        self.signal_layer_label.setWordWrap(True)
        vbox.addWidget(self.signal_layer_label)

        self.signals_list = QTableWidget()
        self.signals_list.setColumnCount(3)
        self.signals_list.setHorizontalHeaderLabels(["Signal", "Layer", "Delete"])
        self.signals_list.verticalHeader().setVisible(False)
        self.signals_list.horizontalHeader().setSectionResizeMode(0, QHeaderView.Stretch)
        self.signals_list.horizontalHeader().setSectionResizeMode(1, QHeaderView.Stretch)
        self.signals_list.horizontalHeader().setSectionResizeMode(2, QHeaderView.Stretch)
        self.signals_list.verticalHeader().setDefaultSectionSize(50)
        self.signals_list.verticalHeader().setMinimumSectionSize(50)
        self.signals_list.verticalHeader().setSectionResizeMode(QHeaderView.Fixed)
        self.signals_list.setEditTriggers(QAbstractItemView.NoEditTriggers)
        vbox.addWidget(self.signals_list)

        segmentation_widget.setLayout(vbox)
        return segmentation_widget

    def _setup_timelapse_widget(self):
        """
        Sets up the GUI part for timelapse and tracking.
        """
        timelapse_widget = QGroupBox('Timelapse and tracking')
        vbox = QVBoxLayout()
        
        # Timelapse selector
        hbox_selector = QHBoxLayout()
        timelapse_label = QLabel('Timelapse: ', self)
        timelapse_label.setAlignment(Qt.AlignCenter | Qt.AlignVCenter)
        self.timelapse_selection = QComboBox()
        self.timelapse_selection.currentIndexChanged.connect(self._on_timelapse_change)
        hbox_selector.addWidget(timelapse_label, 2)
        hbox_selector.addWidget(self.timelapse_selection, 4)
        vbox.addLayout(hbox_selector)
        
        # Buttons
        hbox_buttons = QHBoxLayout()
        hbox_buttons.addStretch(1)
        create_timelapse_btn = QPushButton("Create labelled timelapse")
        run_tracking_btn = QPushButton("Run Tracking (WIP)")
        delete_timelapse_btn = QPushButton("Delete timelapse")
        delete_timelapse_btn.clicked.connect(self._on_delete_timelapse)
        create_timelapse_btn.clicked.connect(self._on_create_labelled_timelapse)
        run_tracking_btn.clicked.connect(self._on_run_tracking)
        hbox_buttons.addWidget(create_timelapse_btn)
        hbox_buttons.addSpacing(15)
        hbox_buttons.addWidget(run_tracking_btn)
        hbox_buttons.addSpacing(15)
        hbox_buttons.addWidget(delete_timelapse_btn)
        hbox_buttons.addStretch(1)
        vbox.addLayout(hbox_buttons)
        
        timelapse_widget.setLayout(vbox)
        return timelapse_widget
    
    def _on_timelapse_change(self):
        """
        Called when user changes the selected timelapse.
        """
        if self.cur_timelapse_name is not None:
            timelapse_image_name = self.cur_timelapse_name.split('-Labels')[0]
            if timelapse_image_name not in self.timelapse_image_layers or timelapse_image_name not in self.image_layer_names:
                show_error(f"Timelapse image '{timelapse_image_name}' not found.")
                return
            self.viewer.layers[timelapse_image_name].visible = False
            for labels_layer_name in self.timelapses[self.cur_timelapse_name]:
                if labels_layer_name in self.viewer.layers:
                    self.viewer.layers[labels_layer_name].visible = False
            self.viewer.layers.selection.active = None
        self.cur_timelapse_name = self.timelapse_selection.currentText() if len(self.timelapse_selection.currentText()) > 0 else None
        if self.cur_timelapse_name:
            timelapse_image_name = self.cur_timelapse_name.split('-Labels')[0]
            if timelapse_image_name not in self.timelapse_image_layers or timelapse_image_name not in self.image_layer_names:
                show_error(f"Timelapse image '{timelapse_image_name}' not found.")
                return
            self.viewer.layers[timelapse_image_name].visible = True
            self._on_frame_change()

    def _on_delete_timelapse(self):
        """
        Called when user clicks the delete timelapse button.
        """
        if self.cur_timelapse_name is not None:
            if not self.cur_timelapse_name in self.timelapses:
                show_error(f"Timelapse '{self.cur_timelapse_name}' not found.")
                return
            for frame in list(self.timelapses[self.cur_timelapse_name]):
                if frame in self.viewer.layers:
                    self.viewer.layers.remove(frame)
            show_info("Timelapse deleted successfully.")
        else:
            show_warning("No timelapse selected for deletion.")

    def _on_create_labelled_timelapse(self):
        """
        Prompt user to select export file, then for each frame of the timelapse,
        create a screenshot of the timelapse image, bounding box, and, if available,
        segmentation image overlayed together. Merge screenshots into a timelapse and save as mp4.
        """
        from qtpy.QtWidgets import QFileDialog
        import cv2

        if not self.cur_timelapse_name or self.cur_timelapse_name not in self.timelapses:
            show_error("No timelapse selected or timelapse not found.")
            return

        # Prompt user for export file
        file_path, _ = QFileDialog.getSaveFileName(
            self, "Save Labelled Timelapse", f"{self.cur_timelapse_name}.mp4", "MP4 files (*.mp4)"
        )
        if not file_path:
            show_warning("Export canceled.")
            return

        # Get image layer and frame count
        timelapse_image_name = self.cur_timelapse_name.split('-Labels')[0]
        if timelapse_image_name not in self.viewer.layers:
            show_error(f"Timelapse image layer '{timelapse_image_name}' not found.")
            return
        
        image_layer = self.viewer.layers[timelapse_image_name]
        image_data = image_layer.data
        if image_data.ndim != 4:
            show_error("Selected timelapse image is not a 4D array.")
            return
        total_frames = image_data.shape[0]

        # Prepare screenshots
        screenshots = []
        orig_visibility = {layer.name: layer.visible for layer in self.viewer.layers}
        orig_selection = self.viewer.layers.selection.active
        for layer in self.viewer.layers:
            layer.visible = False
        self.viewer.layers[timelapse_image_name].visible = True
        if timelapse_image_name in self.timelapse_segmentations and self.timelapse_segmentations[timelapse_image_name] in self.viewer.layers:
            self.viewer.layers[self.timelapse_segmentations[timelapse_image_name]].visible = True

        for i in range(total_frames):
            # Show image layer for frame i
            self.viewer.dims.current_step = (i,)

            # Show bbox layer for this frame
            frame_layer_name = f"TL_Frame{i}_{self.cur_timelapse_name}"
            if frame_layer_name in self.viewer.layers:
                self.viewer.layers[frame_layer_name].visible = True
            else:
                show_warning(f"Bounding box layer for frame {i} not found. Skipping overlay for this frame.")

            # Take screenshot
            screenshot = self.viewer.screenshot(canvas_only=True)
            screenshots.append(screenshot)

            # Hide bbox for next frame
            if frame_layer_name in self.viewer.layers:
                self.viewer.layers[frame_layer_name].visible = False

        # Restore original visibility
        for layer in self.viewer.layers:
            if layer.name in orig_visibility:
                layer.visible = orig_visibility[layer.name]
        self.viewer.layers.selection.active = orig_selection

        # Write screenshots to mp4 using cv2
        if not screenshots:
            show_error("No frames to export.")
            return
        height, width = screenshots[0].shape[:2]
        fourcc = cv2.VideoWriter_fourcc(*'mp4v')
        out = cv2.VideoWriter(file_path, fourcc, 2, (width, height))  # 2 fps

        for img in screenshots:
            if img.dtype != np.uint8:
                img = (255 * (img / img.max())).astype(np.uint8)
            if img.shape[2] == 4:
                img = cv2.cvtColor(img, cv2.COLOR_RGBA2RGB)
            out.write(cv2.cvtColor(img, cv2.COLOR_RGB2BGR))
        out.release()

        show_info(f"Labelled timelapse exported to {file_path}")

    def _on_run_tracking(self):
        pass

    def _on_frame_change(self):
        """
        Called when user changes the selected frame in the timelapse.
        """
        if self.cur_timelapse_name is not None:
            cur_frame = self.viewer.dims.current_step[0]
            # Hide all timelapse layers
            for layer_name in self.timelapses[self.cur_timelapse_name]:
                if layer_name in self.viewer.layers:
                    self.viewer.layers[layer_name].visible = False
            self.viewer.layers.selection.active = None
            # Show only the layer corresponding to the current frame, if it exists
            frame_layer_name = f"TL_Frame{cur_frame}_{self.cur_timelapse_name}"
            if frame_layer_name in self.viewer.layers:
                self.viewer.layers[frame_layer_name].visible = True
                self.viewer.layers.selection.active = self.viewer.layers[frame_layer_name]

    def _get_layer_names(self, layer_type: layers.Layer = layers.Image) -> List[str]:
        """
        Get a list of layer names of a given layer type.
        """
        layer_names = [layer.name for layer in self.viewer.layers if type(layer) == layer_type]
        return layer_names
        # if layer_names: 
        #     return [] + layer_names
        # else: 
        #     return []

    def _on_labels_layer_change(self):
        """
        Called when user changes layer of labels used for segmentation
        """
        self.label_layer_name = self.segmentation_image_layer_selection.currentText()
        # Show or hide the "Run for entire timelapse" checkbox based on layer name
        if self.label_layer_name.startswith("TL_Frame"):
            self.run_for_timelapse_checkbox.setVisible(True)
        else:
            self.run_for_timelapse_checkbox.setVisible(False)    
        self.signals_list.setRowCount(0)
        if self.label_layer_name in self.label2im and self.label2im[self.label_layer_name] in self.im2signal:
            image_name = self.label2im[self.label_layer_name]
            self.signals_list.setRowCount(len(self.im2signal[image_name].items()))
            for row, (signal_name, layer_name) in enumerate(self.im2signal[image_name].items()):

                signal_item = QTableWidgetItem(signal_name)
                self.signals_list.setItem(row, 0, signal_item)

                layer_item = QTableWidgetItem(layer_name)
                self.signals_list.setItem(row, 1, layer_item)

                delete_btn = QPushButton()
                delete_btn.setText("Delete")
                delete_btn.clicked.connect(lambda: self._delete_signal_matching(image_name, signal_name))
                btn_container = QWidget()
                btn_layout = QHBoxLayout(btn_container)
                btn_layout.addWidget(delete_btn)
                btn_layout.setAlignment(Qt.AlignCenter)
                self.signals_list.setCellWidget(row, 2, btn_container)

    def _delete_signal_matching(self, image_name, signal_name):
        self.im2signal[image_name].pop(signal_name, None)
        self._on_labels_layer_change()

    def _on_annotation_labels_layer_change(self):
        """
        Called when user changes layer of labels used for segmentation
        """
        self.label_layer_name = self.annotation_image_layer_selection.currentText()
        # Show or hide the "Run for entire timelapse" checkbox based on layer name
        if self.label_layer_name.startswith("TL_Frame"):
            self.annotation_run_for_timelapse_checkbox.setVisible(True)
        else:
            self.annotation_run_for_timelapse_checkbox.setVisible(False)

    def _on_layer_name_change(self, event):
        """
        Called whether user changes the name of any of the layers.
        """
        
        # Update selectors for image and shapes layers
        self.segmentation_image_layer_selection.clear()
        self.annotation_image_layer_selection.clear()
        for name in self._get_layer_names(layer_type=layers.Shapes): 
            self.segmentation_image_layer_selection.addItem(name)
            self.annotation_image_layer_selection.addItem(name)

        self.image_layer_selection.clear()
        for name in self._get_layer_names(layer_type=layers.Image):
            self.image_layer_selection.addItem(name)

        # TODO: Handle layer name change 

    def _on_shape_selected(self, event):
        """
        Called when user changes the selection of a shape in layer
        """
        if self.cur_shapes_layer is not None and len(self.cur_shapes_layer.selected_data) != 0:
            self._update_detection_data_tab()
        
    def _update_detection_data_tab(self):
        """
        Updates the "Detection data" tab based on the current shapes layer and selected data.
        """
        self.detection_data_tree.clear()  # Clear previous data
        if self.cur_shapes_layer and self.cur_shapes_layer.selected_data:
            self.tab_widget.setTabEnabled(1, True)
            for index in self.cur_shapes_layer.selected_data:
                # Create a top-level item for each selected shape
                top_item = QTreeWidgetItem(self.detection_data_tree)
                top_item.setText(0, f"Detection ID {self.cur_shapes_layer.properties['box_id'][index]}")
                top_item.setExpanded(False)

                # Add properties as child items
                for prop_name, prop_values in self.cur_shapes_layer.properties.items():
                    if prop_name != 'box_id':
                        child_item = QTreeWidgetItem(top_item)
                        child_item.setText(0, prop_name)
                        child_item.setText(1, str(prop_values[index]))
            self.detection_data_tree.expandAll()
        else:
            self.tab_widget.setTabEnabled(1, False)

    def _export_detection_data_to_csv(self):
        """
        Export the detection data displayed in the "Detection data" tab to a CSV file.
        """
        if not self.cur_shapes_layer or not self.cur_shapes_layer.selected_data:
            show_warning("No detection data to export.")
            return
        data = []
        for index in self.cur_shapes_layer.selected_data:
            row = {}
            for prop_name, prop_values in self.cur_shapes_layer.properties.items():
                    row[prop_name] = prop_values[index]
            data.append(row)

        # Convert to pandas DataFrame
        df = pd.DataFrame(data)

        # Open a dialog to select the file to save
        file_path, _ = QFileDialog.getSaveFileName(self, "Save Detection Data", "detection_data.csv", "CSV files (*.csv)")
        if file_path:
            df.to_csv(file_path, index=False)
            show_info(f"Detection data exported successfully to {file_path}.")
        else:
            show_warning("Export canceled.")

    def _setup_labels_for_annotation_widget(self):
        """
        Sets up the GUI part for selecting which labels to use for annotation.

        Contains a 
        - select labels layer dropdown
        - apply to whole timelapse checkbox
        - apply on tracked organoids checkbox
        """
        widget = QGroupBox('Select labels layer')
        vbox = QVBoxLayout()

        # Select labels layer
        hbox_config = QHBoxLayout()
        self.annotation_image_layer_selection = QComboBox()
        if self.image_layer_names is not None:
            for name in self.image_layer_names:
                if not name.startswith('Segmentation-') and not name.startswith('TL_'):
                    self.annotation_image_layer_selection.addItem(name)
        self.annotation_image_layer_selection.currentIndexChanged.connect(self._on_annotation_labels_layer_change)
        hbox_config.addWidget(self.annotation_image_layer_selection, 2)
        vbox.addLayout(hbox_config)
        
        # Run for entire timelapse checkbox
        self.annotation_run_for_timelapse_checkbox = QCheckBox("Run for entire timelapse")
        self.annotation_run_for_timelapse_checkbox.setVisible(False)
        self.annotation_run_for_timelapse_checkbox.setChecked(False)
        vbox.addWidget(self.annotation_run_for_timelapse_checkbox)
        
        widget.setLayout(vbox)
        return widget
        
    def _setup_create_annotation_feature_widget(self):
        """
        Sets up the GUI part for configuring the annotation feature.

        Contains a 
        - select annotation type dropdown: Should support Text, Ruler, Objects, 
            Number, Classes
        - feature name text field: This feature name must be unique and not 
            exist in the data or in the created features already.
        - start annotating button
        """
        widget = QGroupBox('Create annotation')
        vbox = QVBoxLayout()

        #Annotation name
        hbox_config0 = QHBoxLayout()
        annotation_name_desc = QLabel('Annotation name: ', self)
        self.new_annotation_name = QLineEdit()
        hbox_config0.addWidget(annotation_name_desc, 1)
        hbox_config0.addWidget(self.new_annotation_name, 4)
        vbox.addLayout(hbox_config0)
        
        # Feature name
        hbox_config1 = QHBoxLayout()
        feature_name_desc = QLabel('Feature name: ', self)
        self.new_feature_name = QLineEdit()
        hbox_config1.addWidget(feature_name_desc, 1)
        hbox_config1.addWidget(self.new_feature_name, 4)
        vbox.addLayout(hbox_config1)

        # Feature config
        hbox_config2 = QHBoxLayout()
        feature_type_desc = QLabel('Type: ', self)
        feature_type_desc.setAlignment(Qt.AlignLeft | Qt.AlignVCenter)
        self.new_feature_type_selection = QComboBox()
        for ft in ANNOTATION_TYPES:
            self.new_feature_type_selection.addItem(ft)

        start_annotation = QPushButton('Start annotating')
        start_annotation.clicked.connect(self._on_create_annotation_feature)
        start_annotation.setStyleSheet("border: 0px")

        hbox_config2.addWidget(feature_type_desc, 1)
        hbox_config2.addWidget(self.new_feature_type_selection, 3)
        hbox_config2.addWidget(start_annotation, 1)
        hbox_config2.addSpacing(15)
        hbox_config2.addStretch(1)   
        vbox.addLayout(hbox_config2)     
        widget.setLayout(vbox)
        return widget

    def _setup_continue_annotation_widget(self):
        """
        Sets up the GUI part for continuing previously defined annotation.

        Contains a select feature dropdown, delete feature, and continue annotating button.
        """
        widget = QGroupBox('Resume annotation')
        vbox = QVBoxLayout()
        
        # Feature name
        hbox_config1 = QHBoxLayout()
        feature_name_desc = QLabel('Annotation name: ', self)
        self.resume_feature_name = QComboBox()
        for ft in self._load_annotation_features():
            self.resume_feature_name.addItem(ft)
        
        hbox_config1.addWidget(feature_name_desc, 1)
        hbox_config1.addWidget(self.resume_feature_name, 4)
        vbox.addLayout(hbox_config1)

        # Feature action
        hbox_config2 = QHBoxLayout()
        delete_feature = QPushButton('Delete')
        delete_feature.clicked.connect(self._on_delete_annotation_feature)
        delete_feature.setStyleSheet("border: 0px")

        hbox_config2 = QHBoxLayout()
        start_annotation = QPushButton('Continue annotating')
        start_annotation.clicked.connect(self._on_continue_annotation)
        start_annotation.setStyleSheet("border: 0px")

        hbox_config2.addWidget(delete_feature, 2)
        hbox_config2.addWidget(start_annotation, 2)
        # hbox_config2.addSpacing(15)
        # hbox_config2.addStretch(1)   
        vbox.addLayout(hbox_config2) 

        widget.setLayout(vbox)
        return widget

    def _on_create_annotation_feature(self):
        annotation_name = self.new_annotation_name.text()
        feature = {
            annotation_name: {
                'property_name': self.new_feature_name.text(),
                'type': self.new_feature_type_selection.currentText(),
            }
        }
        annotation_features = session.SESSION_VARS.get('annotation_features', {})
        if annotation_name in annotation_features:
            raise ValueError(f"Annotation of name {annotation_name} already exists. Please choose a different name or delete existing annotation")
        
        # Add annotation feature to cached setting
        annotation_features.update(feature)
        session.set_session_var('annotation_features', annotation_features)

        # Add annotation feature to resume annotation dropdown
        self.resume_feature_name.addItem(annotation_name)

        self.annotate(feature)

    def _load_annotation_features(self):
        annotation_features = session.SESSION_VARS.get('annotation_features', {})

        # Return list of existing features
        return list(annotation_features.keys())
    
    def _on_delete_annotation_feature(self):
        feature_name = self.resume_feature_name.currentText()
        annotation_features = session.SESSION_VARS.get('annotation_features', {})

        # Delete feature from cached settings
        annotation_features.pop(feature_name, None)
        session.set_session_var('annotation_features', annotation_features)

        # Delete feature from the resume annotation dropdown
        item_id = self.resume_feature_name.findText(feature_name)
        self.resume_feature_name.removeItem(item_id)
    
    def _on_continue_annotation(self):
        feature_name = self.resume_feature_name.currentText()
        annotation_features = session.SESSION_VARS.get('annotation_features', {})
        feature = annotation_features.get(feature_name, None)
        if feature is None:
            raise RuntimeError(f"Feature with name {feature_name} was not found.")
        if not feature['type'] in ANNOTATION_TYPES:
            raise RuntimeError(f"Feature with name {feature_name} has unknown annotation type {feature['type']}")
        self.annotate({feature_name: feature})

    def annotate(self, feature):
        """Starts the annotation loop with custom annotation widgets depending on the feature type."""
        annotation_name = next(iter(feature))
        annotation_data = feature[annotation_name]
        annotation_data.update({"annotation_name": annotation_name})
        
        label_layer_name = self.annotation_image_layer_selection.currentText()
        if not label_layer_name:
            raise ValueError("No label layer selected for annotation. Please select a label layer and try again.")
        if label_layer_name not in self.viewer.layers or label_layer_name not in self.label2im:
            raise ValueError(f"Label layer {label_layer_name} not found in viewer or doesn't have corresponding image.")
        labels_layer = self.viewer.layers[label_layer_name]
        
        image_layer_name = self.label2im[label_layer_name]
        if image_layer_name not in self.viewer.layers:
            raise ValueError(f"Image layer {image_layer_name} not found in viewer")
        
        if label_layer_name.startswith("TL_Frame"):
            frame_idx = int(self.label_layer_name.split('_')[1][5:])
            image = self.viewer.layers[image_layer_name].data[frame_idx]
        else:
            image = self.viewer.layers[image_layer_name].data
        bboxes = labels_layer.data
        bboxes = convert_boxes_from_napari_view(bboxes).numpy()
        properties = labels_layer.properties.copy()

        for property_name, property in properties.items():
            if len(property) != bboxes.shape[0]:
                raise RuntimeError(f"Number of properties for propertsave_annotay {property_name} ({len(property)}) doesn't match number of bounding boxes ({bboxes.shape[0]})")
            
        annotation_dialogue = get_annotation_dialogue(image, bboxes, properties, annotation_data, self)
        if annotation_dialogue.exec() != QDialog.Accepted:
            show_warning("Annotation cancelled. But your changes have been saved.")
            return
        new_annotations = annotation_dialogue.get_annotations()
        if annotation_data['property_name'] in properties:
            feature_data = properties[annotation_data['property_name']]
        else:
            feature_data = ["" for i in range(len(properties['box_id']))]
        for box_id, value in new_annotations.items():
            feature_data[int(box_id)] = value
        properties.update({annotation_data['property_name']: feature_data})
        labels_layer.properties = properties

    def _on_add_signal(self):
        signal_dialog = SignalDialog(self, self._get_layer_names())

        if signal_dialog.exec() != QDialog.Accepted:
            show_warning("Signal import cancelled")
            return
        
        image_name = signal_dialog.get_target()
        from_existing, signal_uri = signal_dialog.get_source()
        signal_name = signal_dialog.get_name()

        if not from_existing:
            old_layers = self._get_layer_names()
            self.viewer.open(signal_uri)
            curr_layers = self._get_layer_names()
            new_layers = [name for name in curr_layers if not name in old_layers]
            if len(new_layers) != 1:
                raise RuntimeError(f"Error importing signal. New layers encountered {new_layers} (1 expected)")
            signal_uri = new_layers[0]
        image_shape = self.viewer.layers[image_name].data.shape
        signal_shape = self.viewer.layers[signal_uri].data.shape
        if not (
            (len(signal_shape) == len(image_shape) - 1 and signal_shape == image_shape[:-1]) or 
            (len(signal_shape) == len(image_shape) and signal_shape[:-1] == image_shape[:-1]) or
            (len(signal_shape) == 3 and len(image_shape) == 2 and signal_shape[:-1] == image_shape)
        ):
            raise RuntimeError(f"Signal dimensions of {signal_shape} do not correspond to image dimensions {image_shape}. Signal not added")
        if not image_name in self.im2signal:
            self.im2signal[image_name] = {signal_name: signal_uri}
        else:
            self.im2signal[image_name].update({signal_name: signal_uri})
        self.im2signal[image_name].update({signal_name: signal_uri})
        self._on_labels_layer_change()<|MERGE_RESOLUTION|>--- conflicted
+++ resolved
@@ -856,13 +856,8 @@
         masks_available = (self.label_layer_name in self.organoiDL.pred_masks)
         
         # Open the export dialog
-<<<<<<< HEAD
         export_dialog = ExportDialog(self, available_features, masks_available)
         if export_dialog.exec_() != QDialog.Accepted:
-=======
-        export_dialog = ExportDialog(self, available_features)
-        if export_dialog.exec() != QDialog.Accepted:
->>>>>>> 1b4ca394
             show_warning("Export canceled.")
             return
         
