--- conflicted
+++ resolved
@@ -264,11 +264,7 @@
         if bboxes.shape[0] == 0:
             pred_mask = np.array([])
         else:
-<<<<<<< HEAD
             img = _utils.normalize(img)
-            self.sam_predictor.set_image(img)
-=======
->>>>>>> 866da208
             bboxes = torch.stack((
                 bboxes[:, 1],
                 bboxes[:, 0],
